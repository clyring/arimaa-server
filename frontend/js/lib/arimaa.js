var Arimaa = function(options) {
  //TODO share these with ArimaaConstants
  //Constants
  const NULL_COLOR = -1;
  const GOLD = 0;
  const SILVER = 1;

   const SQUARES = {
      a8:   0, b8:   1, c8:   2, d8:   3, e8:   4, f8:   5, g8:   6, h8:   7, //0x00 0x07
      a7:  16, b7:  17, c7:  18, d7:  19, e7:  20, f7:  21, g7:  22, h7:  23, //0x10 0x17
      a6:  32, b6:  33, c6:  34, d6:  35, e6:  36, f6:  37, g6:  38, h6:  39, //0x20 0x27
      a5:  48, b5:  49, c5:  50, d5:  51, e5:  52, f5:  53, g5:  54, h5:  55, //0x30
      a4:  64, b4:  65, c4:  66, d4:  67, e4:  68, f4:  69, g4:  70, h4:  71, //0x40
      a3:  80, b3:  81, c3:  82, d3:  83, e3:  84, f3:  85, g3:  86, h3:  87, //0x50
      a2:  96, b2:  97, c2:  98, d2:  99, e2: 100, f2: 101, g2: 102, h2: 103, //0x60
      a1: 112, b1: 113, c1: 114, d1: 115, e1: 116, f1: 117, g1: 118, h1: 119  //0x70
<<<<<<< HEAD
 	};

	const TRAPS = {
		c3: 82,
		c6: 34,
		f3: 85,
		f6: 37
	};

	const EMPTY = 0;
	const GRABBIT = 1;
	const GCAT = 2;
	const GDOG = 3;
	const GHORSE = 4;
	const GCAMEL = 5;
	const GELEPHANT = 6;
	const COLOR = 8;
	const SRABBIT = 9;
 	const SCAT = 10;
	const SDOG = 11;
	const SHORSE = 12;
	const SCAMEL = 13;
	const SELEPHANT = 14;
	const COUNT = 15;
	const PIECES = " RCDHME  rcdhme";

	const DIRECTIONS = {
		NORTH:-16,
		EAST:1,
		WEST:-1,
		SOUTH:16,
		n:-16,
		e:1,
		w:-1,
		s:16,
		'-16':'n',
		'1':'e',
		'-1':'w',
		'16':'s'
	};

	var DECOLOR = ~0x8;

	const Piece = {
	  EMPTY: 0,
	  GRABBIT: 1,
	  GCAT: 2,
	  GDOG: 3,
	  GHORSE: 4,
	  GCAMEL: 5,
	  GELEPHANT: 6,
	  COLOR: 8,
	  SRABBIT: 9,
	  SCAT: 10,
	  SDOG: 11,
	  SHORSE: 12,
	  SCAMEL: 13,
	  SELEPHANT: 14,
	  COUNT: 15,
	  PCHARS: " RCDHMExxrcdhme",
	  DECOLOR: ~0x8 // ~COLOR
	};

	var options = options || {
		fen: "8/8/8/8/8/8/8/8",
		halfmoveNumber:0,
		colorToMove:GOLD,
		stepsLeft:4,
		ongoingMove:[],
		boardHistory:[],
		moveHistory:[]
	};

	var fen = options['fen'] || "8/8/8/8/8/8/8/8"; //only used to set position, use get_fen for fen at some point in time
	var board = new Array(128);
	for(var i=0;i<128;i++) {board[i] = 0;}

	parse_fen(fen);
	//is it really neccessary to have board history be an option?
	//maybe just have movehistory and calculate boardhistory by playing through the game??
	var boardHistory = options['boardHistory'] || [fen]; //nb empty array is truthy
	var moveHistory = options['moveHistory'] || [];
	var ongoingMove = options['ongoingMove'] || [];
	var halfmoveNumber = options['halfmoveNumber'] || 0;
	var colorToMove = options['colorToMove'] || 0; //GOLD == 0 is falsey

	//need to do this since 0 is falsey
	//though we probably never need to consider starting a position
	//where the player has 0 steps left

	//maybe we should just calculate this using the 4-ongoingMove.length
	var stepsLeft = 4;
	if(options['stepsLeft'] != undefined) {
		stepsLeft = options['stepsLeft'];
	}

	var stepStack = []; //used for undoing/redoing steps

	//make this public? don't know how useful
	function square_name(sqNum) {
		var x = (8-Math.floor(sqNum / 16)).toString();
		var y = sqNum % 8;
		return "abcdefgh".charAt(y) + x;
	}

	//more information than you ever will want
	//make this more object oriented-y later and add better special options support
	var ArimaaStep = function(piece, fromSqNumber, direction, specialOptions) {
		return {piece : piece,
				squareNum : fromSqNumber,
				square : square_name(fromSqNumber),
				destSquareNum : fromSqNumber + DIRECTIONS[direction],
				destSquare : square_name(fromSqNumber + DIRECTIONS[direction]),
				direction : direction,
				special : specialOptions, //do something else later...
				string : PIECES.charAt(piece)+square_name(fromSqNumber)+direction
		};
	};

	//need to undo 2 steps if one is a capture
	function undo_step() {
		if(ongoingMove.length === 0) return null;
		var prevStep = ongoingMove.pop();
		if(prevStep['direction'] === 'x') {
			place_piece(prevStep['piece'], prevStep['squareNum']);
			if(ongoingMove.length === 0) return null; //this shouldn't ever happen in a normal game
			prevStep = ongoingMove.pop();
		}

		stepStack.push(prevStep); //we don't need to push the capture step since that will be automatically added once we redo a step that could lead to capture

		stepsLeft += 1;
		var currentSquare = prevStep['squareNum'] + DIRECTIONS[prevStep['direction']];
		remove_piece_from_square(currentSquare); //
		place_piece(prevStep['piece'], prevStep['squareNum']);
		return prevStep;
	}

	//returns the step object
	function redo_step() {
		if(stepStack.length === 0) return null;
    return add_step(stepStack[stepStack.length-1].string).step; //we actually pop the step in the add_step function
	}

	function undo_ongoing_move() {
		while(ongoingMove.length > 0) {
			undo_step();
		}
	}

	function redo_ongoing_move() {
		while(stepStack.length > 0) {
			redo_step();
		}
	}

	//returns true if move can be completed
	//reasons for false:position same, 3x repetition
	function complete_move() {
		var canComplete = can_complete_move();
		if(!canComplete.success) return canComplete;

		var currentFen = generate_fen();
		boardHistory.push(currentFen);
		colorToMove = (colorToMove === GOLD) ? SILVER : GOLD;
		stepsLeft = 4;
		moveHistory.push(ongoingMove);
		ongoingMove = [];
		halfmoveNumber += 1;

		//check victory conds???
		var victory = check_victory();
		return {success: true, victory: victory};
	}

	function can_complete_move() {
		var currentFen = generate_fen();

		//no move //we should add the starting position to move history and remove this check later
		//ive added the starting position, remove the following line later and TEST
		if(ongoingMove.length === 0) return {sucess: false, reason: "No steps taken"};

		if(boardHistory.length) {
			if(currentFen === boardHistory[boardHistory.length-1]) return {success: false, reason: "Position hasn't changed"}; //no change
		}
		var count = 0;
		for(var i=0;i<boardHistory.length;i++) {
			if(currentFen == boardHistory[i]) count += 1;
			if(count == 2) return {success: false, reason: "Three times repetition"};
		}
		return {success:true};
	}

	//adds trap step to list of moves if any pieces trapped
	//NEEDS TESTING!!!!!!
	function remove_trapped() {
		for(trap in TRAPS) {
			var sqNum = TRAPS[trap];
			var piece = get_piece_on_square(sqNum);
			if(piece === EMPTY) continue;
			var neighbors = get_neighboring_pieces(sqNum);
			var hasFriendlyNeighbor = false;

			for(var i=0;i<neighbors.length;i++) {
				var neighbor = neighbors[i]['piece'];
				if((piece & COLOR) === (neighbor & COLOR)) {
					hasFriendlyNeighbor = true;
				}
			}

			if(!hasFriendlyNeighbor) {
				var name = PIECES.charAt(piece);
				//ongoingMove.push({piece:piece,squareNum:sqNum,direction:'x', string:name + trap + 'x'});
				ongoingMove.push(ArimaaStep(piece, sqNum, 'x'));
				remove_piece_from_square(sqNum);
			}
		}
	}

	//move is a list of step strings
	//need to call complete move afterwards
	function add_move(move) {
		var isValid = true;

		for(var i=0;i<move.length;i++) {
			step = move[i];
			if(!add_step(step).success) isValid = false;
		}

		if(!isValid) {
			for(var i=0;i<move.length;i++) {
				undo_step(); //undoing more steps than added is safe
			}
			return false;
		}
		return true;
	}

	//assumes valid square_num
	function get_neighboring_pieces(squareNum) {
		var pieces = [];
		var npiece = get_piece_on_square(squareNum+DIRECTIONS.NORTH);
		var spiece = get_piece_on_square(squareNum+DIRECTIONS.SOUTH);
		var epiece = get_piece_on_square(squareNum+DIRECTIONS.EAST);
		var wpiece = get_piece_on_square(squareNum+DIRECTIONS.WEST);

		if(npiece) pieces.push({piece:npiece,offset:DIRECTIONS.NORTH});
		if(spiece) pieces.push({piece:spiece,offset:DIRECTIONS.SOUTH});
		if(epiece) pieces.push({piece:epiece,offset:DIRECTIONS.EAST});
		if(wpiece) pieces.push({piece:wpiece,offset:DIRECTIONS.WEST});

		return pieces;
	}

	//doesn't take into account who's turn to move, only color of piece on square
	//maybe change it later?
	function is_frozen(squareNum) {
		var piece = get_piece_on_square(squareNum);
		if(piece === EMPTY) {return false;}

		var neighbors = get_neighboring_pieces(squareNum);
		var nextToLargerEnemy = false;
		for(var i=0;i<neighbors.length;i++) {
			var neighbor = neighbors[i]['piece'];
			if((piece & COLOR) === (neighbor & COLOR)) {
				return false;
			} else if( (neighbor & DECOLOR) > (piece & DECOLOR)  ) {
				nextToLargerEnemy = true;
			}

		}
		return nextToLargerEnemy;
	}

	function is_adjacent_to(squareNum, otherSquareNum) {
		var d = squareNum - otherSquareNum;
		return (d==DIRECTIONS.NORTH) || (d==DIRECTIONS.SOUTH)
								 || (d==DIRECTIONS.EAST)
								 || (d==DIRECTIONS.WEST);
	}

	/************************************
	 * can_be_pushed and can_be_pulled are only dependent on color;
	 * no checks on steps left, etc
	 ***********************************/
	function can_be_pushed(squareNum) {
		var piece = board[squareNum];
		if(piece === EMPTY) return false;
		if(((piece & COLOR)>>3) == colorToMove) return false;

		var neighbors = get_neighboring_pieces(squareNum);
		for(var i=0;i<neighbors.length;i++) {
			var neighbor = neighbors[i];
			if( ((neighbor['piece'] & COLOR) != (piece & COLOR)) //different color, & has higher precedence than !=
				&& (!is_frozen(squareNum+neighbor['offset'])) //frozen pieces can't push
				&& ((neighbor['piece'] & DECOLOR) > (piece & DECOLOR)) //must be a heavier piece
			) {
				return true;
			}
		}
		return false;
	}

	//TEST THIS FUNCTION
	function can_be_pulled(squareNum) {
		var piece = board[squareNum];
		if(piece === EMPTY) return false;
		if(((piece & COLOR)>>3) == colorToMove) return false;
		if(ongoingMove.length == 0) return false;
		var prevStep = ongoingMove[ongoingMove.length-1];

		if(prevStep['completedPush']) return false; //a piece that just pushed can't also pull

		var prevSquareNum = prevStep['squareNum'];
		var pullingPiece = prevStep['piece'];
		if(!is_adjacent_to(squareNum, prevSquareNum)) return false;
		if((pullingPiece & DECOLOR) == (piece & DECOLOR)) return false; //this check could be better?
		return (pullingPiece & DECOLOR) > (piece & DECOLOR);
	}

	//NEEDS SO MUCH TESTING!!!!!
	function generate_moves() {
		var moves = [];
		var uniquePositions = {};

		function dls(depth) {
			if(depth === 0) return;
			var stack = generate_steps();
			for(var i=0;i<stack.length;i++) {
				var s = stack[i]['string'];
				var a = add_step(s);
				if(!a) {  //We should remove this later since this should never happen
					console.log("/???");
					console.log(ascii());
					console.log(s);
					console.log('=========');
				}
				if(can_complete_move()) {
					moves.push(ongoingMove.slice());
				}
				dls(depth-1);
				undo_step();
			}
		}

		dls(stepsLeft);
		return moves;
	}

	//returns all possible steps from current position
	function generate_steps() {
		var steps = [];
		for(var square in SQUARES) {
			var sqNum = SQUARES[square];
			steps = steps.concat(generate_steps_for_piece_on_square(sqNum));
		}
		return steps;
	}

	//NO ERROR CHECKING!!!
	function setup(setupString) {
		var stepStrsList = setupString.split(' ');

		var stepList = [];
		stepStrsList.forEach(function(stepString) {
			var piece = PIECES.indexOf(stepString.charAt(0));
			var location = stepString.substring(1,3);

			stepList.push({string:stepString}); //need to make adding pieces correspond to the step object

			board[SQUARES[location]] = piece;
		});
		moveHistory.push(stepList);
	}

	//eventually, since we will need to call generate_moves at the beginning
	//of every move, we can skip some of the checking and just add steps if its
	//in the list of possible moves after splitting the string to a step obj

	//also need better support for using the step obj

	//returns a 'stepresult' = {success: t/f, stepsLeft: 0-3, step: stepobj}
	function add_step(stepString) {
		var piece = PIECES.indexOf(stepString.charAt(0));
		var location = stepString.charAt(1)+stepString.charAt(2);
		var direction = stepString.charAt(3);

		//we already implicitly add the trap step, so trying to add it in later would be an error
		//since we would try to remove the piece twice
		//however this would create bad things where we try to remove invalid traps
		//eventually, we should have a separate function addstepwithouttraps or something
		//to better fit this
		//or maybe require an explicit step to remove from traps where the only step possible
		//is to x the trapped piece
		if(direction === 'x') return {success:true};

		if(!stepsLeft) return {success:false, stepsLeft: stepsLeft};

		var squareNum = SQUARES[location];
		//var stepObj = {piece:piece,squareNum:squareNum,direction:direction,string:stepString};
		stepObj = ArimaaStep(piece, squareNum, direction);

		if(piece === GRABBIT && direction === 's') return {success:false, stepsLeft: stepsLeft};
		if(piece === SRABBIT && direction === 'n') return {success:false, stepsLeft: stepsLeft};

		if(ongoingMove.length) {
			var prevStep = ongoingMove[ongoingMove.length-1];
			if(prevStep['push']) {
				if(prevStep['squareNum'] == squareNum+DIRECTIONS[direction] &&
					((piece & COLOR) >> 3) == colorToMove &&
					(piece & DECOLOR) > (prevStep['piece'] & DECOLOR)) {
					stepObj['completedPush'] = true;
				}
				else {
					return {success:false, stepsLeft: stepsLeft};
				}
			}
		}

		//do this to prevent rebasing moves onto a changed board state
		if(stepStack.length > 0) {
			var s = stepStack.pop();
			if(s.string !== stepString) {
				stepStack = [];
			}
		}

		var p = get_piece_on_square(squareNum);
		if(p !== piece) return {success:false, stepsLeft: stepsLeft};

		if(direction === 'x') {
			//CHECK IF WE ACTUALLY SHOULD REMOVE THIS PIECE LATER
			remove_piece_from_square(squareNum);
			return {success:true, stepsLeft: stepsLeft, step: stepObj};
		}

		var nextSquare = squareNum+DIRECTIONS[direction];
		//trying to move off the board or into occupied territory
		if(  (nextSquare & 0x88) != 0  ||  board[nextSquare] !== EMPTY )
		{
			return {success:false, stepsLeft: stepsLeft};
		}

		//diff color
		if(((piece & COLOR) >> 3) != colorToMove) {
			if(can_be_pulled(squareNum)) {
				//do nothing
			} else if(can_be_pushed(squareNum)) {
				stepObj.push = true;
			} else {
				return {success:false, stepsLeft: stepsLeft};
			}
		}

		remove_piece_from_square(squareNum);
		place_piece(p, nextSquare);

		ongoingMove.push(stepObj);

		//CHECK TRAPS HERE!!!!
		remove_trapped();
		stepsLeft -= 1;
		return {success:true, stepsLeft: stepsLeft, step: stepObj};
	}

	//currently assumes valid square

	//generate steps actually doesn't add special flags (push, pull, completedPush)
	function generate_steps_for_piece_on_square(squareNum) {
		var piece = board[squareNum];
		var steps = [];
		if(piece === EMPTY || stepsLeft === 0) {
			return steps;
		}

		var prevStep = null;
		if(ongoingMove.length > 0) {
			prevStep = ongoingMove[ongoingMove.length-1];
			//ignore captures
			if(prevStep.direction === 'x') {
				prevStep = ongoingMove[ongoingMove.length-2];
			}

		}

		var pieceName = PIECES.charAt(piece);
		var location = square_name(squareNum);

		//actually it might make more sense to add a 'push' object to a step object
		if(prevStep != null && prevStep['push']) {
			if(is_adjacent_to(squareNum, prevStep['squareNum'])) {
				if((piece & DECOLOR) > (prevStep['piece'] & DECOLOR)) {
					var dir = DIRECTIONS[prevStep['squareNum']-squareNum];
					//steps.push({piece:piece,squareNum:squareNum,direction:dir,string:pieceName+location+dir});//need a better way to get the dircetion
					steps.push(ArimaaStep(piece, squareNum, dir));
				}
			}
			return steps;
		}

		//later iterate over the directions
		//same color
		if((piece & COLOR) >> 3 == colorToMove && !is_frozen(squareNum)) {
			if ((((squareNum + DIRECTIONS.NORTH) & 0x88) === 0) && (board[squareNum+DIRECTIONS.NORTH] === EMPTY) && piece !== SRABBIT)
				steps.push(ArimaaStep(piece, squareNum, 'n'));
				//steps.push({piece:piece,squareNum:squareNum,direction:'n',string:pieceName+location+'n'});
			if ((((squareNum + DIRECTIONS.SOUTH) & 0x88) === 0) && (board[squareNum+DIRECTIONS.SOUTH] === EMPTY) && piece !== GRABBIT)
				steps.push(ArimaaStep(piece, squareNum, 's'));
				//steps.push({piece:piece,squareNum:squareNum,direction:'s',string:pieceName+location+'s'});
			if ((((squareNum + DIRECTIONS.EAST) & 0x88) === 0) && (board[squareNum+DIRECTIONS.EAST] === EMPTY))
				steps.push(ArimaaStep(piece, squareNum, 'e'));
				//steps.push({piece:piece,squareNum:squareNum,direction:'e',string:pieceName+location+'e'});
			if ((((squareNum + DIRECTIONS.WEST) & 0x88) === 0) && (board[squareNum+DIRECTIONS.WEST] === EMPTY))
				steps.push(ArimaaStep(piece, squareNum, 'w'));
				//steps.push({piece:piece,squareNum:squareNum,direction:'w',string:pieceName+location+'w'});
		} else { //enemy piece
			if(can_be_pushed(squareNum) && stepsLeft > 1) {
				if ((((squareNum + DIRECTIONS.NORTH) & 0x88) === 0) && (board[squareNum+DIRECTIONS.NORTH] === EMPTY))
					steps.push(ArimaaStep(piece, squareNum, 'n'));
					//steps.push({piece:piece,squareNum:squareNum,direction:'n',string:pieceName+location+'n'});
				if ((((squareNum + DIRECTIONS.SOUTH) & 0x88) === 0) && (board[squareNum+DIRECTIONS.SOUTH] === EMPTY))
					steps.push(ArimaaStep(piece, squareNum, 's'));
					//steps.push({piece:piece,squareNum:squareNum,direction:'s',string:pieceName+location+'s'});
				if ((((squareNum + DIRECTIONS.EAST) & 0x88) === 0) && (board[squareNum+DIRECTIONS.EAST] === EMPTY))
					steps.push(ArimaaStep(piece, squareNum, 'e'));
					//steps.push({piece:piece,squareNum:squareNum,direction:'e',string:pieceName+location+'e'});
				if ((((squareNum + DIRECTIONS.WEST) & 0x88) === 0) && (board[squareNum+DIRECTIONS.WEST] === EMPTY))
					steps.push(ArimaaStep(piece, squareNum, 'w'));
					//steps.push({piece:piece,squareNum:squareNum,direction:'w',string:pieceName+location+'w'});
			} else if(can_be_pulled(squareNum)) { //use else if to prevent adding duplicate step
				var dir = DIRECTIONS[prevStep['squareNum']-squareNum];
				//steps.push({piece:piece,squareNum:squareNum,direction:dir,string:pieceName+location+dir});
				steps.push(ArimaaStep(piece, squareNum, dir));
			}
		}
		return steps;
	}

	function place_piece(piece, squareNum) {
		board[squareNum] = piece;
		return true;
	}

	//returns the piece removed
	//returns false for invalid square and EMPTY for empty square
	function remove_piece_from_square(squareNum) {
		if(squareNum & 0x88) {return false;}
		var p = get_piece_on_square(squareNum);
		board[squareNum] = EMPTY;
		return p;
	}

	//supports short fens generated by http://arimaa.com/arimaa/notconv/old/boardtools.php
	//example: http://arimaa.com/arimaa/notconv/old/boardimg.php?orient=s&size=500&imgtype=jpeg&ranks=1rr1r1rr/1d3c/3c//1H1r1Ehd/1M1e2DC/RRrRRDRR/2hR1R
	//should only be called at the beginning
	function parse_fen(fen) {
		var b = new Array(128);
		for(var i=0;i<128;i++) {b[i] = 0;}
		if(fen.charAt(0) == '/') {
			fen = '/'+fen;
		}
		if(fen.charAt(fen.length-1) == '/') {
			fen += '/';
		}
		while(fen.indexOf('//') != -1) {
			fen = fen.replace('//','/8/');
		}

		var i=0;
		var index=0;
		while(i<64 && index < fen.length) {
			var x = i % 8;
			var y = Math.floor(i/8);
			var c = fen.charAt(index);

			index++;

			var p = PIECES.indexOf(c);
			var n = '12345678'.indexOf(c);

			if(c == '/') {
				i = Math.floor((i-1)/8)*8+8;
			} else if(p != -1) {
				b[16*y+x] = p;
				i++;
			} else if(n != -1) {
				i+=n+1;
			}
		}
		board = b;
		return b;
	}

	function generate_fen() {
		var empty = 0;
		var fen = '';
		for (var i = SQUARES.a8; i <= SQUARES.h1; i++) {
			if (board[i] === EMPTY) {
				empty++;
			} else {
				if (empty > 0) {
					fen += empty;
					empty = 0;
				}
				var piece = board[i];
				fen += PIECES.charAt(piece);
			}
			if ((i + 1) & 0x88) {
				if (empty > 0) {
					fen += empty;
				}
				if (i !== SQUARES.h1) {
					fen += '/';
				}
				empty = 0;
				i += 8;
			}
		}
		return fen;
	}

	//TEST THIS!!!
	function is_goal() {
		var gGoal = false;
		for (var ix = 0x00; ix < 0x08; ix++) {
			if (board[ix] == GRABBIT) { gGoal = true; break }
		}
		var sGoal = false;
		for (var ix = 0x70; ix < 0x78; ix++) {
			if (board[ix] == SRABBIT) { sGoal = true; break }
		}
		if (gGoal || sGoal) {
			if (colorToMove == SILVER) { //reversed since we check at the beginning of each halfmove for the player who just completed the turn
				if (sGoal) { return -1 } else { return 1 }
			} else {
				if (gGoal) { return 1 } else { return -1 }
			}
		} else {
			return 0;
		}
	}

	//TEST THIS TOO!!!
	//also make it less ugly
	function is_elimination() {
		var myRabbitCount = 0;
		var oppRabbitCount = 0;
		for(var sq in SQUARES) {
			var sqNum = SQUARES[sq];
			var piece = get_piece_on_square(sqNum);
			if(piece === GRABBIT) {
				if(colorToMove === GOLD) {
					oppRabbitCount++;
				} else {
					myRabbitCount++;
				}
			} else if(piece === SRABBIT) {
				if(colorToMove === GOLD) {
					myRabbitCount++;
				} else {
					oppRabbitCount++;
				}
			}
		}
		if(oppRabbitCount === 0) return 1;
		if(myRabbitCount === 0) return -1;
		return 0;
	}

  //no checks for self-immobilization as stated in rules
	function is_immobilization() {
		if(generate_steps().length == 0) return 1;
		return 0;
	}

	//IMPLEMENT THIS AT SOME POINT!!!!!!!
	function is_repetiton() {

	}

	/*
		FROM arimaa.com
		The order of checking for win/lose conditions is as follows assuming player A just made the move and player B now needs to move:
		Check if a rabbit of player A reached goal. If so player A wins.
		Check if a rabbit of player B reached goal. If so player B wins.
		Check if player B lost all rabbits. If so player A wins.
		Check if player A lost all rabbits. If so player B wins.
		Check if player B has no possible move (all pieces are frozen or have no place to move). If so player A wins.
		Check if the only moves player B has are 3rd time repetitions. If so player A wins.
	*/


	//0 is no victory, 1 is victory, -1 is loss
	//TODO: Implement no moves available b/c 3-fold repetiton check
	//Maybe change result to color????
	function check_victory() {
		var goal = is_goal();
		if(goal !== 0) {
			return {result:goal,reason:'g'}
		}
		var elim = is_elimination();
		if(elim !== 0) {
			return {result:elim,reason:'e'}
		}
		var imm = is_immobilization();
		if(imm !== 0) {
			return {result:imm,reason:'m'}
		}
		//IMPLEMENT REPETITION CHECK!!!
		return {result:0};
	}

	function get_piece_on_square(squareNum) {
		if(squareNum & 0x88) return false;
		return board[squareNum];
	}

	function ascii() {
		var s = ' +-----------------+\n';
		var row = "87654321";
		var file = "abcdefgh";
		for(var i=0;i<8;i++) {
			s += row[i] + "| ";
			for(var j=0;j<8;j++) {
				var sq = file[j] + row[i];
				s += PIECES.charAt(get_piece_on_square(SQUARES[sq]));
				s += " ";
			}
			s += "|\n";
		}
		s += ' +-----------------+\n';
		s += '   a b c d e f g h\n';
		return s;
	}

	function get_move_list_string() {
		var s = '';

		for(var i=0;i<moveHistory.length;i++) {
			s += 1+Math.floor(i/2);
			if(i%2) {
				s += "s ";
			} else {
				s += "g ";
			}
			var move = moveHistory[i];
			for(var j=0;j<move.length;j++) {
				var step = move[j];
				s += step['string'];
			}
			s += "\n";
		}
		return s;
	}

	return {
		PIECES: Piece,
		SQUARES: SQUARES,

		is_goal: function() {
			return is_goal();
		},

		is_frozen: function(square) {
			return is_frozen(square);
		},

		//TEST THIS LOLOLOLOL
		is_empty: function(square) {
			return this.get_piece_on_square(square) === EMPTY;
		},

		//Ra1 Rb1 ...
		setup_gold: function(setupString) {
			setup(setupString);
		},

		setup_silver: function(setupString) {
			setup(setupString);
		},

		//this is ugly!!
		add_move_string: function(moveString) {
			var stepsList = moveString.split(' ');

			if(moveHistory.length === 0) return setup(moveString);
			else if(moveHistory.length === 1) return setup(moveString);
			else return add_move(stepsList);
		},

		//move is a list of step strings
		add_move: function(move) {
			return add_move(move);
		},

		add_step: function(stepString) {
			return add_step(stepString);
		},

		undo_step: function() {
			return undo_step();
		},

		redo_step: function() {
			return redo_step();
		},

		undo_ongoing_move: function() {
			return undo_ongoing_move();
		},

		redo_ongoing_move: function() {
			return redo_ongoing_move();
		},

		get_ongoing_move: function() {
			return ongoingMove;
		},

		get_ongoing_move_string: function() {
			return ongoingMove.map(function(m) {return m.string;}).join(' ');
		},

		complete_move: function() {
			return complete_move();
		},

		//note: currently, you can add more steps after victory,
		//which allows you to un-win
		get_victory: function() {
			return get_victory();
		},

		//probably should rename one of these functions
		//don't use this anymore, set position in options
		/*
		set_position: function(fen) {
			return parse_fen(fen);
		},*/


		//probably rename this later too
		get_fen: function() {
			return generate_fen();
		},

		get_move_list: function() {
			return moveHistory;
		},

		get_move_list_string: function() {
			return get_move_list_string();
		},

		can_be_pushed: function(square) {
			var squareNum = SQUARES[square];
			return can_be_pushed(squareNum);
		},

		//TEST THIS!!!!
		get_turn_name: function() {
			var c = halfmoveNumber % 2 ? 's' : 'g';
			return (1+Math.floor(halfmoveNumber/2)) + c; //casting
		},

		get_halfmove_number: function() {
			return halfmoveNumber;
		},

		generate_moves: function() {
			return generate_moves();
		},

		generate_moves_strings: function() {
			var moves = generate_moves();
			var moveStrings = [];
			for(var i=0;i<moves.length;i++) {
				var move = moves[i];
				//console.log(move);
				var current_move_string = [];
				for(var j=0;j<move.length;j++) {
					var s = move[j];
					current_move_string.push(s['string'])
				}
				moveStrings.push(current_move_string);
			}
			return moveStrings;
		},

		generate_steps: function() {
			return generate_steps();
		},

		generate_steps_strings: function() {
			var stepStrings = [];
			var steps = generate_steps();
			for(var i=0;i<steps.length;i++) {
				var step = steps[i];
				stepStrings.push(step['string']);
			}
			return stepStrings;
		},

		generate_steps_for_piece_on_square: function(square) {
			var squareNum = SQUARES[square];
			return generate_steps_for_piece_on_square(squareNum);
		},

		get_piece_on_square: function(square) {
			var squareNum = SQUARES[square];
			return get_piece_on_square(squareNum);
		},

		place_piece: function(piece, square) {
			if(!(square in SQUARES)) return false;
			if(piece == " ") return false;
			if(PIECES.indexOf(piece) == -1) return false;
			if(board[SQUARES[square]]) return false;
			return place_piece(piece, SQUARES[square]);
		},

		square_name: function(squareNum) {
			if(squareNum & 0x88) return "";
			return square_name(squareNum);
		},

		ascii: function() {
			return ascii();
		},

		log_ascii: function() {
			console.log(ascii());
		},

		clear: function() {
			return null;
		},

		//DEBUGGING USE ONLY!!!!!!!!!!
		log_locals: function() {
			console.log("board:\n",board.toString()); //use toString to prevent node from putting 1 entry per line
			console.log("board history:\n",boardHistory);
			console.log("move history:\n", moveHistory);
			console.log("ongoing move:\n",ongoingMove);
			console.log("halfmove num ",halfmoveNumber);
			console.log("steps left ",stepsLeft);
			console.log("color to move",colorToMove);
		}
	};
=======
   };

  const TRAPS = {
    c3: 82,
    c6: 34,
    f3: 85,
    f6: 37
  };

  const EMPTY = 0;
  const GRABBIT = 1;
  const GCAT = 2;
  const GDOG = 3;
  const GHORSE = 4;
  const GCAMEL = 5;
  const GELEPHANT = 6;
  const COLOR = 8;
  const SRABBIT = 9;
   const SCAT = 10;
  const SDOG = 11;
  const SHORSE = 12;
  const SCAMEL = 13;
  const SELEPHANT = 14;
  const COUNT = 15;
  const PIECES = " RCDHME  rcdhme";

  const DIRECTIONS = {
    NORTH:-16,
    EAST:1,
    WEST:-1,
    SOUTH:16,
    n:-16,
    e:1,
    w:-1,
    s:16,
    '-16':'n',
    '1':'e',
    '-1':'w',
    '16':'s'
  };

  var DECOLOR = ~0x8;

  const Piece = {
    EMPTY: 0,
    GRABBIT: 1,
    GCAT: 2,
    GDOG: 3,
    GHORSE: 4,
    GCAMEL: 5,
    GELEPHANT: 6,
    COLOR: 8,
    SRABBIT: 9,
    SCAT: 10,
    SDOG: 11,
    SHORSE: 12,
    SCAMEL: 13,
    SELEPHANT: 14,
    COUNT: 15,
    PCHARS: " RCDHMExxrcdhme",
    DECOLOR: ~0x8 // ~COLOR
  };

  var options = options || {
    fen: "8/8/8/8/8/8/8/8",
    halfmoveNumber:0,
    colorToMove:GOLD,
    stepsLeft:4,
    ongoingMove:[],
    boardHistory:[],
    moveHistory:[]
  };

  var fen = options['fen'] || "8/8/8/8/8/8/8/8"; //only used to set position, use get_fen for fen at some point in time
  var board = new Array(128);
  for(var i=0;i<128;i++) {board[i] = 0;}

  parse_fen(fen);
  //is it really neccessary to have board history be an option?
  //maybe just have movehistory and calculate boardhistory by playing through the game??
  var boardHistory = options['boardHistory'] || [fen]; //nb empty array is truthy
  var moveHistory = options['moveHistory'] || [];
  var ongoingMove = options['ongoingMove'] || [];
  var halfmoveNumber = options['halfmoveNumber'] || 0;
  var colorToMove = options['colorToMove'] || 0; //GOLD == 0 is falsey

  //need to do this since 0 is falsey
  //though we probably never need to consider starting a position
  //where the player has 0 steps left

  //maybe we should just calculate this using the 4-ongoingMove.length
  var stepsLeft = 4;
  if(options['stepsLeft'] != undefined) {
    stepsLeft = options['stepsLeft'];
  }

  var stepStack = []; //used for undoing/redoing steps

  //make this public? don't know how useful
  function square_name(sqNum) {
    var x = (8-Math.floor(sqNum / 16)).toString();
    var y = sqNum % 8;
    return "abcdefgh".charAt(y) + x;
  }

  //more information than you ever will want
  //make this more object oriented-y later and add better special options support
  var ArimaaStep = function(piece, fromSqNumber, direction, specialOptions) {
    return {piece : piece,
        squareNum : fromSqNumber,
        square : square_name(fromSqNumber),
        destSquareNum : fromSqNumber + DIRECTIONS[direction],
        destSquare : square_name(fromSqNumber + DIRECTIONS[direction]),
        direction : direction,
        special : specialOptions, //do something else later...
        string : PIECES.charAt(piece)+square_name(fromSqNumber)+direction
    };
  };

  //need to undo 2 steps if one is a capture
  function undo_step() {
    if(ongoingMove.length === 0) return null;
    var prevStep = ongoingMove.pop();
    if(prevStep['direction'] === 'x') {
      place_piece(prevStep['piece'], prevStep['squareNum']);
      if(ongoingMove.length === 0) return null; //this shouldn't ever happen in a normal game
      prevStep = ongoingMove.pop();
    }

    stepStack.push(prevStep); //we don't need to push the capture step since that will be automatically added once we redo a step that could lead to capture
    stepsLeft += 1;
    var currentSquare = prevStep['squareNum'] + DIRECTIONS[prevStep['direction']];
    remove_piece_from_square(currentSquare); //
    place_piece(prevStep['piece'], prevStep['squareNum']);
    return prevStep;
  }

  function redo_step() {
    if(stepStack.length === 0) return null;
    return add_step(stepStack.pop()['string']);
  }

  function undo_ongoing_move() {
    while(ongoingMove.length > 0) {
      undo_step();
    }
  }

  function redo_ongoing_move() {
    while(stepStack.length > 0) {
      redo_step();
    }
  }

  //returns true if move can be completed
  //reasons for false:position same, 3x repetition
  function complete_move() {
    var canComplete = can_complete_move();
    if(!canComplete.success) return canComplete;

    var currentFen = generate_fen();
    boardHistory.push(currentFen);
    colorToMove = (colorToMove === GOLD) ? SILVER : GOLD;
    stepsLeft = 4;
    moveHistory.push(ongoingMove);
    ongoingMove = [];
    halfmoveNumber += 1;

    //check victory conds???
    var victory = check_victory(); //???????????
    return {success: true, victory: victory};
  }

  function can_complete_move() {
    var currentFen = generate_fen();

    //no move //we should add the starting position to move history and remove this check later
    //ive added the starting position, remove the following line later and TEST
    if(ongoingMove.length === 0) return {sucess: false, reason: "No steps taken"};

    if(boardHistory.length) {
      if(currentFen === boardHistory[boardHistory.length-1]) return {success: false, reason: "Position hasn't changed"}; //no change
    }
    var count = 0;
    for(var i=0;i<boardHistory.length;i++) {
      if(currentFen == boardHistory[i]) count += 1;
      if(count == 2) return {success: false, reason: "Three times repetition"};
    }
    return {success:true};
  }

  //adds trap step to list of moves if any pieces trapped
  //NEEDS TESTING!!!!!!
  function remove_trapped() {
    for(trap in TRAPS) {
      var sqNum = TRAPS[trap];
      var piece = get_piece_on_square(sqNum);
      if(piece === EMPTY) continue;
      var neighbors = get_neighboring_pieces(sqNum);
      var hasFriendlyNeighbor = false;

      for(var i=0;i<neighbors.length;i++) {
        var neighbor = neighbors[i]['piece'];
        if((piece & COLOR) === (neighbor & COLOR)) {
          hasFriendlyNeighbor = true;
        }
      }

      if(!hasFriendlyNeighbor) {
        var name = PIECES.charAt(piece);
        //ongoingMove.push({piece:piece,squareNum:sqNum,direction:'x', string:name + trap + 'x'});
        ongoingMove.push(ArimaaStep(piece, sqNum, 'x'));
        remove_piece_from_square(sqNum);
      }
    }
  }

  //move is a list of step strings
  //need to call complete move afterwards
  function add_move(move) {
    var isValid = true;

    for(var i=0;i<move.length;i++) {
      step = move[i];
      if(!add_step(step).success) isValid = false;
    }

    if(!isValid) {
      for(var i=0;i<move.length;i++) {
        undo_step(); //undoing more steps than added is safe
      }
      return false;
    }
    return true;
  }

  //assumes valid square_num
  function get_neighboring_pieces(squareNum) {
    var pieces = [];
    var npiece = get_piece_on_square(squareNum+DIRECTIONS.NORTH);
    var spiece = get_piece_on_square(squareNum+DIRECTIONS.SOUTH);
    var epiece = get_piece_on_square(squareNum+DIRECTIONS.EAST);
    var wpiece = get_piece_on_square(squareNum+DIRECTIONS.WEST);

    if(npiece) pieces.push({piece:npiece,offset:DIRECTIONS.NORTH});
    if(spiece) pieces.push({piece:spiece,offset:DIRECTIONS.SOUTH});
    if(epiece) pieces.push({piece:epiece,offset:DIRECTIONS.EAST});
    if(wpiece) pieces.push({piece:wpiece,offset:DIRECTIONS.WEST});

    return pieces;
  }

  //doesn't take into account who's turn to move, only color of piece on square
  //maybe change it later?
  function is_frozen(squareNum) {
    var piece = get_piece_on_square(squareNum);
    if(piece === EMPTY) {return false;}

    var neighbors = get_neighboring_pieces(squareNum);
    var nextToLargerEnemy = false;
    for(var i=0;i<neighbors.length;i++) {
      var neighbor = neighbors[i]['piece'];
      if((piece & COLOR) === (neighbor & COLOR)) {
        return false;
      } else if( (neighbor & DECOLOR) > (piece & DECOLOR)  ) {
        nextToLargerEnemy = true;
      }

    }
    return nextToLargerEnemy;
  }

  function is_adjacent_to(squareNum, otherSquareNum) {
    var d = squareNum - otherSquareNum;
    return (d==DIRECTIONS.NORTH) || (d==DIRECTIONS.SOUTH)
                 || (d==DIRECTIONS.EAST)
                 || (d==DIRECTIONS.WEST);
  }

  /************************************
   * can_be_pushed and can_be_pulled are only dependent on color;
   * no checks on steps left, etc
   ***********************************/
  function can_be_pushed(squareNum) {
    var piece = board[squareNum];
    if(piece === EMPTY) return false;
    if(((piece & COLOR)>>3) == colorToMove) return false;

    var neighbors = get_neighboring_pieces(squareNum);
    for(var i=0;i<neighbors.length;i++) {
      var neighbor = neighbors[i];
      if( ((neighbor['piece'] & COLOR) != (piece & COLOR)) //different color, & has higher precedence than !=
        && (!is_frozen(squareNum+neighbor['offset'])) //frozen pieces can't push
        && ((neighbor['piece'] & DECOLOR) > (piece & DECOLOR)) //must be a heavier piece
      ) {
        return true;
      }
    }
    return false;
  }

  //TEST THIS FUNCTION
  function can_be_pulled(squareNum) {
    var piece = board[squareNum];
    if(piece === EMPTY) return false;
    if(((piece & COLOR)>>3) == colorToMove) return false;
    if(ongoingMove.length == 0) return false;
    var prevStep = ongoingMove[ongoingMove.length-1];

    if(prevStep['completedPush']) return false; //a piece that just pushed can't also pull

    var prevSquareNum = prevStep['squareNum'];
    var pullingPiece = prevStep['piece'];
    if(!is_adjacent_to(squareNum, prevSquareNum)) return false;
    if((pullingPiece & DECOLOR) == (piece & DECOLOR)) return false; //this check could be better?
    return (pullingPiece & DECOLOR) > (piece & DECOLOR);
  }

  //NEEDS SO MUCH TESTING!!!!!
  function generate_moves() {
    var moves = [];
    var uniquePositions = {};

    function dls(depth) {
      if(depth === 0) return;
      var stack = generate_steps();
      for(var i=0;i<stack.length;i++) {
        var s = stack[i]['string'];
        var a = add_step(s);
        if(!a) {  //We should remove this later since this should never happen
          console.log("/???");
          console.log(ascii());
          console.log(s);
          console.log('=========');
        }
        if(can_complete_move()) {
          moves.push(ongoingMove.slice());
        }
        dls(depth-1);
        undo_step();
      }
    }

    dls(stepsLeft);
    return moves;
  }

  //returns all possible steps from current position
  function generate_steps() {
    var steps = [];
    for(var square in SQUARES) {
      var sqNum = SQUARES[square];
      steps = steps.concat(generate_steps_for_piece_on_square(sqNum));
    }
    return steps;
  }

  //NO ERROR CHECKING!!!
  function setup(setupString) {
    var stepStrsList = setupString.split(' ');

    var stepList = [];
    stepStrsList.forEach(function(stepString) {
      var piece = PIECES.indexOf(stepString.charAt(0));
      var location = stepString.substring(1,3);

      stepList.push({string:stepString}); //need to make adding pieces correspond to the step object

      board[SQUARES[location]] = piece;
    });
    moveHistory.push(stepList);
  }

  //eventually, since we will need to call generate_moves at the beginning
  //of every move, we can skip some of the checking and just add steps if its
  //in the list of possible moves after splitting the string to a step obj

  //also need better support for using the step obj

  //returns a 'stepresult' = {success: t/f, stepsLeft: 0-3, step: stepobj}
  function add_step(stepString) {
    var piece = PIECES.indexOf(stepString.charAt(0));
    var location = stepString.charAt(1)+stepString.charAt(2);
    var direction = stepString.charAt(3);

    //we already implicitly add the trap step, so trying to add it in later would be an error
    //since we would try to remove the piece twice
    //however this would create bad things where we try to remove invalid traps
    //eventually, we should have a separate function addstepwithouttraps or something
    //to better fit this
    //or maybe require an explicit step to remove from traps where the only step possible
    //is to x the trapped piece
    if(direction === 'x') return {success:true};

    if(!stepsLeft) return {success:false, stepsLeft: stepsLeft};

    var squareNum = SQUARES[location];
    //var stepObj = {piece:piece,squareNum:squareNum,direction:direction,string:stepString};
    stepObj = ArimaaStep(piece, squareNum, direction);

    if(piece === GRABBIT && direction === 's') return {success:false, stepsLeft: stepsLeft};
    if(piece === SRABBIT && direction === 'n') return {success:false, stepsLeft: stepsLeft};

    if(ongoingMove.length) {
      var prevStep = ongoingMove[ongoingMove.length-1];
      if(prevStep['push']) {
        if(prevStep['squareNum'] == squareNum+DIRECTIONS[direction] &&
          ((piece & COLOR) >> 3) == colorToMove &&
          (piece & DECOLOR) > (prevStep['piece'] & DECOLOR)) {
          stepObj['completedPush'] = true;
        }
        else {
          return {success:false, stepsLeft: stepsLeft};
        }
      }
    }

    //do this to prevent rebasing moves onto a changed board state
    if(stepStack.length > 0) {
      var s = stepStack.pop();
      if(s['string'] !== stepString) {
        stepStack = [];
      }
    }

    var p = get_piece_on_square(squareNum);
    if(p !== piece) return {success:false, stepsLeft: stepsLeft};

    if(direction === 'x') {
      //CHECK IF WE ACTUALLY SHOULD REMOVE THIS PIECE LATER
      remove_piece_from_square(squareNum);
      return {success:true, stepsLeft: stepsLeft, step: stepObj};
    }

    var nextSquare = squareNum+DIRECTIONS[direction];
    //trying to move off the board or into occupied territory
    if(  (nextSquare & 0x88) != 0  ||  board[nextSquare] !== EMPTY )
    {
      return {success:false, stepsLeft: stepsLeft};
    }

    //diff color
    if(((piece & COLOR) >> 3) != colorToMove) {
      if(can_be_pulled(squareNum)) {
        //do nothing
      } else if(can_be_pushed(squareNum)) {
        stepObj.push = true;
      } else {
        return {success:false, stepsLeft: stepsLeft};
      }
    }

    remove_piece_from_square(squareNum);
    place_piece(p, nextSquare);

    ongoingMove.push(stepObj);

    //CHECK TRAPS HERE!!!!
    remove_trapped();
    stepsLeft -= 1;
    return {success:true, stepsLeft: stepsLeft, step: stepObj};
  }

  //currently assumes valid square

  //generate steps actually doesn't add special flags (push, pull, completedPush)
  function generate_steps_for_piece_on_square(squareNum) {
    var piece = board[squareNum];
    var steps = [];
    if(piece === EMPTY || stepsLeft === 0) {
      return steps;
    }

    var prevStep = null;
    if(ongoingMove.length > 0) {
      prevStep = ongoingMove[ongoingMove.length-1];
      //ignore captures
      if(prevStep.direction === 'x') {
        prevStep = ongoingMove[ongoingMove.length-2];
      }

    }

    var pieceName = PIECES.charAt(piece);
    var location = square_name(squareNum);

    //actually it might make more sense to add a 'push' object to a step object
    if(prevStep != null && prevStep['push']) {
      if(is_adjacent_to(squareNum, prevStep['squareNum'])) {
        if((piece & DECOLOR) > (prevStep['piece'] & DECOLOR)) {
          var dir = DIRECTIONS[prevStep['squareNum']-squareNum];
          //steps.push({piece:piece,squareNum:squareNum,direction:dir,string:pieceName+location+dir});//need a better way to get the dircetion
          steps.push(ArimaaStep(piece, squareNum, dir));
        }
      }
      return steps;
    }

    //later iterate over the directions
    //same color
    if((piece & COLOR) >> 3 == colorToMove && !is_frozen(squareNum)) {
      if ((((squareNum + DIRECTIONS.NORTH) & 0x88) === 0) && (board[squareNum+DIRECTIONS.NORTH] === EMPTY) && piece !== SRABBIT)
        steps.push(ArimaaStep(piece, squareNum, 'n'));
        //steps.push({piece:piece,squareNum:squareNum,direction:'n',string:pieceName+location+'n'});
      if ((((squareNum + DIRECTIONS.SOUTH) & 0x88) === 0) && (board[squareNum+DIRECTIONS.SOUTH] === EMPTY) && piece !== GRABBIT)
        steps.push(ArimaaStep(piece, squareNum, 's'));
        //steps.push({piece:piece,squareNum:squareNum,direction:'s',string:pieceName+location+'s'});
      if ((((squareNum + DIRECTIONS.EAST) & 0x88) === 0) && (board[squareNum+DIRECTIONS.EAST] === EMPTY))
        steps.push(ArimaaStep(piece, squareNum, 'e'));
        //steps.push({piece:piece,squareNum:squareNum,direction:'e',string:pieceName+location+'e'});
      if ((((squareNum + DIRECTIONS.WEST) & 0x88) === 0) && (board[squareNum+DIRECTIONS.WEST] === EMPTY))
        steps.push(ArimaaStep(piece, squareNum, 'w'));
        //steps.push({piece:piece,squareNum:squareNum,direction:'w',string:pieceName+location+'w'});
    } else { //enemy piece
      if(can_be_pushed(squareNum)) {
        if ((((squareNum + DIRECTIONS.NORTH) & 0x88) === 0) && (board[squareNum+DIRECTIONS.NORTH] === EMPTY))
          steps.push(ArimaaStep(piece, squareNum, 'n'));
          //steps.push({piece:piece,squareNum:squareNum,direction:'n',string:pieceName+location+'n'});
        if ((((squareNum + DIRECTIONS.SOUTH) & 0x88) === 0) && (board[squareNum+DIRECTIONS.SOUTH] === EMPTY))
          steps.push(ArimaaStep(piece, squareNum, 's'));
          //steps.push({piece:piece,squareNum:squareNum,direction:'s',string:pieceName+location+'s'});
        if ((((squareNum + DIRECTIONS.EAST) & 0x88) === 0) && (board[squareNum+DIRECTIONS.EAST] === EMPTY))
          steps.push(ArimaaStep(piece, squareNum, 'e'));
          //steps.push({piece:piece,squareNum:squareNum,direction:'e',string:pieceName+location+'e'});
        if ((((squareNum + DIRECTIONS.WEST) & 0x88) === 0) && (board[squareNum+DIRECTIONS.WEST] === EMPTY))
          steps.push(ArimaaStep(piece, squareNum, 'w'));
          //steps.push({piece:piece,squareNum:squareNum,direction:'w',string:pieceName+location+'w'});
      } else if(can_be_pulled(squareNum)) { //use else if to prevent adding duplicate step
        var dir = DIRECTIONS[prevStep['squareNum']-squareNum];
        //steps.push({piece:piece,squareNum:squareNum,direction:dir,string:pieceName+location+dir});
        steps.push(ArimaaStep(piece, squareNum, dir));
      }
    }
    return steps;
  }

  function place_piece(piece, squareNum) {
    board[squareNum] = piece;
    return true;
  }

  //returns the piece removed
  //returns false for invalid square and EMPTY for empty square
  function remove_piece_from_square(squareNum) {
    if(squareNum & 0x88) {return false;}
    var p = get_piece_on_square(squareNum);
    board[squareNum] = EMPTY;
    return p;
  }

  //supports short fens generated by http://arimaa.com/arimaa/notconv/old/boardtools.php
  //example: http://arimaa.com/arimaa/notconv/old/boardimg.php?orient=s&size=500&imgtype=jpeg&ranks=1rr1r1rr/1d3c/3c//1H1r1Ehd/1M1e2DC/RRrRRDRR/2hR1R
  //should only be called at the beginning
  function parse_fen(fen) {
    var b = new Array(128);
    for(var i=0;i<128;i++) {b[i] = 0;}
    if(fen.charAt(0) == '/') {
      fen = '/'+fen;
    }
    if(fen.charAt(fen.length-1) == '/') {
      fen += '/';
    }
    while(fen.indexOf('//') != -1) {
      fen = fen.replace('//','/8/');
    }

    var i=0;
    var index=0;
    while(i<64 && index < fen.length) {
      var x = i % 8;
      var y = Math.floor(i/8);
      var c = fen.charAt(index);

      index++;

      var p = PIECES.indexOf(c);
      var n = '12345678'.indexOf(c);

      if(c == '/') {
        i = Math.floor((i-1)/8)*8+8;
      } else if(p != -1) {
        b[16*y+x] = p;
        i++;
      } else if(n != -1) {
        i+=n+1;
      }
    }
    board = b;
    return b;
  }

  function generate_fen() {
    var empty = 0;
    var fen = '';
    for (var i = SQUARES.a8; i <= SQUARES.h1; i++) {
      if (board[i] === EMPTY) {
        empty++;
      } else {
        if (empty > 0) {
          fen += empty;
          empty = 0;
        }
        var piece = board[i];
        fen += PIECES.charAt(piece);
      }
      if ((i + 1) & 0x88) {
        if (empty > 0) {
          fen += empty;
        }
        if (i !== SQUARES.h1) {
          fen += '/';
        }
        empty = 0;
        i += 8;
      }
    }
    return fen;
  }

  //TEST THIS!!!
  function is_goal() {
    var gGoal = false;
    for (var ix = 0x00; ix < 0x08; ix++) {
      if (board[ix] == GRABBIT) { gGoal = true; break }
    }
    var sGoal = false;
    for (var ix = 0x70; ix < 0x78; ix++) {
      if (board[ix] == SRABBIT) { sGoal = true; break }
    }
    if (gGoal || sGoal) {
      if (colorToMove == SILVER) { //reversed since we check at the beginning of each halfmove for the player who just completed the turn
        if (sGoal) { return -1; } else { return 1; }
      } else {
        if (gGoal) { return 1; } else { return -1; }
      }
    } else {
      return 0;
    }
  }

  //TEST THIS TOO!!!
  //also make it less ugly
  function is_elimination() {
    var myRabbitCount = 0;
    var oppRabbitCount = 0;
    for(var sq in SQUARES) {
      var sqNum = SQUARES[sq];
      var piece = get_piece_on_square(sqNum);
      if(piece === GRABBIT) {
        if(colorToMove === GOLD) {
          oppRabbitCount++;
        } else {
          myRabbitCount++;
        }
      } else if(piece === SRABBIT) {
        if(colorToMove === GOLD) {
          myRabbitCount++;
        } else {
          oppRabbitCount++;
        }
      }
    }
    if(oppRabbitCount === 0) return 1;
    if(myRabbitCount === 0) return -1;
    return 0;
  }

  //only check for opponent
  function is_immobilization() {
    if(generate_steps().length == 0) return 1;
    return 0;
  }

  //IMPLEMENT THIS AT SOME POINT!!!!!!!
  function is_repetiton() {

  }

  /*
    FROM arimaa.com
    The order of checking for win/lose conditions is as follows assuming player A just made the move and player B now needs to move:
    Check if a rabbit of player A reached goal. If so player A wins.
    Check if a rabbit of player B reached goal. If so player B wins.
    Check if player B lost all rabbits. If so player A wins.
    Check if player A lost all rabbits. If so player B wins.
    Check if player B has no possible move (all pieces are frozen or have no place to move). If so player A wins.
    Check if the only moves player B has are 3rd time repetitions. If so player A wins.
  */


  //0 is no victory, 1 is victory, -1 is loss
  //TODO: Implement no moves available b/c 3-fold repetiton check
  //Maybe change result to color????
  function check_victory() {
    var goal = is_goal();
    if(goal !== 0) {
      return {result:goal,reason:'g'};
    }
    var elim = is_elimination();
    if(elim !== 0) {
      return {result:elim,reason:'e'};
    }
    var imm = is_immobilization();
    if(imm !== 0) {
      return {result:imm,reason:'m'};
    }
    //IMPLEMENT REPETITION CHECK!!!
    return {result:0};
  }

  function get_piece_on_square(squareNum) {
    if(squareNum & 0x88) return false;
    return board[squareNum];
  }

  function get_owner_of_square(squareNum) {
    if(squareNum & 0x88) return NULL_COLOR;
    if(board[squareNum] === EMPTY) return NULL_COLOR;
    return (board[squareNum] & COLOR);
  }
          

  function ascii() {
    var s = ' +-----------------+\n';
    var row = "87654321";
    var file = "abcdefgh";
    for(var i=0;i<8;i++) {
      s += row[i] + "| ";
      for(var j=0;j<8;j++) {
        var sq = file[j] + row[i];
        s += PIECES.charAt(get_piece_on_square(SQUARES[sq]));
        s += " ";
      }
      s += "|\n";
    }
    s += ' +-----------------+\n';
    s += '   a b c d e f g h\n';
    return s;
  }

  function get_move_list_string() {
    var s = '';

    for(var i=0;i<moveHistory.length;i++) {
      s += 1+Math.floor(i/2);
      if(i%2) {
        s += "s ";
      } else {
        s += "g ";
      }
      var move = moveHistory[i];
      for(var j=0;j<move.length;j++) {
        var step = move[j];
        s += step['string'];
      }
      s += "\n";
    }
    return s;
  }

  return {
    PIECES: Piece,
    SQUARES: SQUARES,

    is_goal: function() {
      return is_goal();
    },

    is_frozen: function(square) {
      return is_frozen(square);
    },

    //TODO TEST THIS LOLOLOLOL
    is_empty: function(square) {
      return this.get_piece_on_square(square) === EMPTY;
    },

    //Ra1 Rb1 ...
    setup_gold: function(setupString) {
      setup(setupString);
    },

    setup_silver: function(setupString) {
      setup(setupString);
    },

    //TODO this is ugly!!
    add_move_string: function(moveString) {
      var stepsList = moveString.split(' ');

      if(moveHistory.length === 0) return setup(moveString);
      else if(moveHistory.length === 1) return setup(moveString);
      else return add_move(stepsList);
    },

    //move is a list of step strings
    add_move: function(move) {
      return add_move(move);
    },

    add_step: function(stepString) {
      return add_step(stepString);
    },

    undo_step: function() {
      return undo_step();
    },

    redo_step: function() {
      return redo_step();
    },

    undo_ongoing_move: function() {
      return undo_ongoing_move();
    },

    redo_ongoing_move: function() {
      return redo_ongoing_move();
    },

    complete_move: function() {
      return complete_move();
    },

    //note: currently, you can add more steps after victory,
    //which allows you to un-win
    get_victory: function() {
      return get_victory();
    },

    //probably should rename one of these functions
    //don't use this anymore, set position in options
    /*
    set_position: function(fen) {
      return parse_fen(fen);
    },*/


    //probably rename this later too
    get_fen: function() {
      return generate_fen();
    },

    get_move_list: function() {
      return moveHistory;
    },

    get_move_list_string: function() {
      return get_move_list_string();
    },

    can_be_pushed: function(square) {
      var squareNum = SQUARES[square];
      return can_be_pushed(squareNum);
    },

    //TODO TEST THIS!!!!
    get_turn_name: function() {
      var c = halfmoveNumber % 2 ? 's' : 'g';
      return (1+Math.floor(halfmoveNumber/2)) + c; //casting
    },

    get_halfmove_number: function() {
      return halfmoveNumber;
    },

    generate_moves: function() {
      return generate_moves();
    },

    generate_moves_strings: function() {
      var moves = generate_moves();
      var moveStrings = [];
      for(var i=0;i<moves.length;i++) {
        var move = moves[i];
        //console.log(move);
        var current_move_string = [];
        for(var j=0;j<move.length;j++) {
          var s = move[j];
          current_move_string.push(s['string']);
        }
        moveStrings.push(current_move_string);
      }
      return moveStrings;
    },

    generate_steps: function() {
      return generate_steps();
    },

    generate_steps_strings: function() {
      var stepStrings = [];
      var steps = generate_steps();
      for(var i=0;i<steps.length;i++) {
        var step = steps[i];
        stepStrings.push(step['string']);
      }
      return stepStrings;
    },

    generate_steps_for_piece_on_square: function(square) {
      var squareNum = SQUARES[square];
      return generate_steps_for_piece_on_square(squareNum);
    },

    get_piece_on_square: function(square) {
      var squareNum = SQUARES[square];
      return get_piece_on_square(squareNum);
    },

    get_owner_of_square: function(square) {
      var squareNum = SQUARES[square];
      return get_owner_of_square(squareNum);
    },

    place_piece: function(piece, square) {
      if(!(square in SQUARES)) return false;
      if(piece == " ") return false;
      if(PIECES.indexOf(piece) == -1) return false;
      if(board[SQUARES[square]]) return false;
      return place_piece(piece, SQUARES[square]);
    },

    square_name: function(squareNum) {
      if(squareNum & 0x88) return "";
      return square_name(squareNum);
    },

    ascii: function() {
      return ascii();
    },

    log_ascii: function() {
      console.log(ascii());
    },

    clear: function() {
      return null;
    },

    //DEBUGGING USE ONLY!!!!!!!!!!
    log_locals: function() {
      console.log("board:\n",board.toString()); //use toString to prevent node from putting 1 entry per line
      console.log("board history:\n",boardHistory);
      console.log("move history:\n", moveHistory);
      console.log("ongoing move:\n",ongoingMove);
      console.log("halfmove num ",halfmoveNumber);
      console.log("steps left ",stepsLeft);
      console.log("color to move",colorToMove);
    }
  };
>>>>>>> d9f76e7c
};

module.exports = Arimaa;<|MERGE_RESOLUTION|>--- conflicted
+++ resolved
@@ -14,957 +14,6 @@
       a3:  80, b3:  81, c3:  82, d3:  83, e3:  84, f3:  85, g3:  86, h3:  87, //0x50
       a2:  96, b2:  97, c2:  98, d2:  99, e2: 100, f2: 101, g2: 102, h2: 103, //0x60
       a1: 112, b1: 113, c1: 114, d1: 115, e1: 116, f1: 117, g1: 118, h1: 119  //0x70
-<<<<<<< HEAD
- 	};
-
-	const TRAPS = {
-		c3: 82,
-		c6: 34,
-		f3: 85,
-		f6: 37
-	};
-
-	const EMPTY = 0;
-	const GRABBIT = 1;
-	const GCAT = 2;
-	const GDOG = 3;
-	const GHORSE = 4;
-	const GCAMEL = 5;
-	const GELEPHANT = 6;
-	const COLOR = 8;
-	const SRABBIT = 9;
- 	const SCAT = 10;
-	const SDOG = 11;
-	const SHORSE = 12;
-	const SCAMEL = 13;
-	const SELEPHANT = 14;
-	const COUNT = 15;
-	const PIECES = " RCDHME  rcdhme";
-
-	const DIRECTIONS = {
-		NORTH:-16,
-		EAST:1,
-		WEST:-1,
-		SOUTH:16,
-		n:-16,
-		e:1,
-		w:-1,
-		s:16,
-		'-16':'n',
-		'1':'e',
-		'-1':'w',
-		'16':'s'
-	};
-
-	var DECOLOR = ~0x8;
-
-	const Piece = {
-	  EMPTY: 0,
-	  GRABBIT: 1,
-	  GCAT: 2,
-	  GDOG: 3,
-	  GHORSE: 4,
-	  GCAMEL: 5,
-	  GELEPHANT: 6,
-	  COLOR: 8,
-	  SRABBIT: 9,
-	  SCAT: 10,
-	  SDOG: 11,
-	  SHORSE: 12,
-	  SCAMEL: 13,
-	  SELEPHANT: 14,
-	  COUNT: 15,
-	  PCHARS: " RCDHMExxrcdhme",
-	  DECOLOR: ~0x8 // ~COLOR
-	};
-
-	var options = options || {
-		fen: "8/8/8/8/8/8/8/8",
-		halfmoveNumber:0,
-		colorToMove:GOLD,
-		stepsLeft:4,
-		ongoingMove:[],
-		boardHistory:[],
-		moveHistory:[]
-	};
-
-	var fen = options['fen'] || "8/8/8/8/8/8/8/8"; //only used to set position, use get_fen for fen at some point in time
-	var board = new Array(128);
-	for(var i=0;i<128;i++) {board[i] = 0;}
-
-	parse_fen(fen);
-	//is it really neccessary to have board history be an option?
-	//maybe just have movehistory and calculate boardhistory by playing through the game??
-	var boardHistory = options['boardHistory'] || [fen]; //nb empty array is truthy
-	var moveHistory = options['moveHistory'] || [];
-	var ongoingMove = options['ongoingMove'] || [];
-	var halfmoveNumber = options['halfmoveNumber'] || 0;
-	var colorToMove = options['colorToMove'] || 0; //GOLD == 0 is falsey
-
-	//need to do this since 0 is falsey
-	//though we probably never need to consider starting a position
-	//where the player has 0 steps left
-
-	//maybe we should just calculate this using the 4-ongoingMove.length
-	var stepsLeft = 4;
-	if(options['stepsLeft'] != undefined) {
-		stepsLeft = options['stepsLeft'];
-	}
-
-	var stepStack = []; //used for undoing/redoing steps
-
-	//make this public? don't know how useful
-	function square_name(sqNum) {
-		var x = (8-Math.floor(sqNum / 16)).toString();
-		var y = sqNum % 8;
-		return "abcdefgh".charAt(y) + x;
-	}
-
-	//more information than you ever will want
-	//make this more object oriented-y later and add better special options support
-	var ArimaaStep = function(piece, fromSqNumber, direction, specialOptions) {
-		return {piece : piece,
-				squareNum : fromSqNumber,
-				square : square_name(fromSqNumber),
-				destSquareNum : fromSqNumber + DIRECTIONS[direction],
-				destSquare : square_name(fromSqNumber + DIRECTIONS[direction]),
-				direction : direction,
-				special : specialOptions, //do something else later...
-				string : PIECES.charAt(piece)+square_name(fromSqNumber)+direction
-		};
-	};
-
-	//need to undo 2 steps if one is a capture
-	function undo_step() {
-		if(ongoingMove.length === 0) return null;
-		var prevStep = ongoingMove.pop();
-		if(prevStep['direction'] === 'x') {
-			place_piece(prevStep['piece'], prevStep['squareNum']);
-			if(ongoingMove.length === 0) return null; //this shouldn't ever happen in a normal game
-			prevStep = ongoingMove.pop();
-		}
-
-		stepStack.push(prevStep); //we don't need to push the capture step since that will be automatically added once we redo a step that could lead to capture
-
-		stepsLeft += 1;
-		var currentSquare = prevStep['squareNum'] + DIRECTIONS[prevStep['direction']];
-		remove_piece_from_square(currentSquare); //
-		place_piece(prevStep['piece'], prevStep['squareNum']);
-		return prevStep;
-	}
-
-	//returns the step object
-	function redo_step() {
-		if(stepStack.length === 0) return null;
-    return add_step(stepStack[stepStack.length-1].string).step; //we actually pop the step in the add_step function
-	}
-
-	function undo_ongoing_move() {
-		while(ongoingMove.length > 0) {
-			undo_step();
-		}
-	}
-
-	function redo_ongoing_move() {
-		while(stepStack.length > 0) {
-			redo_step();
-		}
-	}
-
-	//returns true if move can be completed
-	//reasons for false:position same, 3x repetition
-	function complete_move() {
-		var canComplete = can_complete_move();
-		if(!canComplete.success) return canComplete;
-
-		var currentFen = generate_fen();
-		boardHistory.push(currentFen);
-		colorToMove = (colorToMove === GOLD) ? SILVER : GOLD;
-		stepsLeft = 4;
-		moveHistory.push(ongoingMove);
-		ongoingMove = [];
-		halfmoveNumber += 1;
-
-		//check victory conds???
-		var victory = check_victory();
-		return {success: true, victory: victory};
-	}
-
-	function can_complete_move() {
-		var currentFen = generate_fen();
-
-		//no move //we should add the starting position to move history and remove this check later
-		//ive added the starting position, remove the following line later and TEST
-		if(ongoingMove.length === 0) return {sucess: false, reason: "No steps taken"};
-
-		if(boardHistory.length) {
-			if(currentFen === boardHistory[boardHistory.length-1]) return {success: false, reason: "Position hasn't changed"}; //no change
-		}
-		var count = 0;
-		for(var i=0;i<boardHistory.length;i++) {
-			if(currentFen == boardHistory[i]) count += 1;
-			if(count == 2) return {success: false, reason: "Three times repetition"};
-		}
-		return {success:true};
-	}
-
-	//adds trap step to list of moves if any pieces trapped
-	//NEEDS TESTING!!!!!!
-	function remove_trapped() {
-		for(trap in TRAPS) {
-			var sqNum = TRAPS[trap];
-			var piece = get_piece_on_square(sqNum);
-			if(piece === EMPTY) continue;
-			var neighbors = get_neighboring_pieces(sqNum);
-			var hasFriendlyNeighbor = false;
-
-			for(var i=0;i<neighbors.length;i++) {
-				var neighbor = neighbors[i]['piece'];
-				if((piece & COLOR) === (neighbor & COLOR)) {
-					hasFriendlyNeighbor = true;
-				}
-			}
-
-			if(!hasFriendlyNeighbor) {
-				var name = PIECES.charAt(piece);
-				//ongoingMove.push({piece:piece,squareNum:sqNum,direction:'x', string:name + trap + 'x'});
-				ongoingMove.push(ArimaaStep(piece, sqNum, 'x'));
-				remove_piece_from_square(sqNum);
-			}
-		}
-	}
-
-	//move is a list of step strings
-	//need to call complete move afterwards
-	function add_move(move) {
-		var isValid = true;
-
-		for(var i=0;i<move.length;i++) {
-			step = move[i];
-			if(!add_step(step).success) isValid = false;
-		}
-
-		if(!isValid) {
-			for(var i=0;i<move.length;i++) {
-				undo_step(); //undoing more steps than added is safe
-			}
-			return false;
-		}
-		return true;
-	}
-
-	//assumes valid square_num
-	function get_neighboring_pieces(squareNum) {
-		var pieces = [];
-		var npiece = get_piece_on_square(squareNum+DIRECTIONS.NORTH);
-		var spiece = get_piece_on_square(squareNum+DIRECTIONS.SOUTH);
-		var epiece = get_piece_on_square(squareNum+DIRECTIONS.EAST);
-		var wpiece = get_piece_on_square(squareNum+DIRECTIONS.WEST);
-
-		if(npiece) pieces.push({piece:npiece,offset:DIRECTIONS.NORTH});
-		if(spiece) pieces.push({piece:spiece,offset:DIRECTIONS.SOUTH});
-		if(epiece) pieces.push({piece:epiece,offset:DIRECTIONS.EAST});
-		if(wpiece) pieces.push({piece:wpiece,offset:DIRECTIONS.WEST});
-
-		return pieces;
-	}
-
-	//doesn't take into account who's turn to move, only color of piece on square
-	//maybe change it later?
-	function is_frozen(squareNum) {
-		var piece = get_piece_on_square(squareNum);
-		if(piece === EMPTY) {return false;}
-
-		var neighbors = get_neighboring_pieces(squareNum);
-		var nextToLargerEnemy = false;
-		for(var i=0;i<neighbors.length;i++) {
-			var neighbor = neighbors[i]['piece'];
-			if((piece & COLOR) === (neighbor & COLOR)) {
-				return false;
-			} else if( (neighbor & DECOLOR) > (piece & DECOLOR)  ) {
-				nextToLargerEnemy = true;
-			}
-
-		}
-		return nextToLargerEnemy;
-	}
-
-	function is_adjacent_to(squareNum, otherSquareNum) {
-		var d = squareNum - otherSquareNum;
-		return (d==DIRECTIONS.NORTH) || (d==DIRECTIONS.SOUTH)
-								 || (d==DIRECTIONS.EAST)
-								 || (d==DIRECTIONS.WEST);
-	}
-
-	/************************************
-	 * can_be_pushed and can_be_pulled are only dependent on color;
-	 * no checks on steps left, etc
-	 ***********************************/
-	function can_be_pushed(squareNum) {
-		var piece = board[squareNum];
-		if(piece === EMPTY) return false;
-		if(((piece & COLOR)>>3) == colorToMove) return false;
-
-		var neighbors = get_neighboring_pieces(squareNum);
-		for(var i=0;i<neighbors.length;i++) {
-			var neighbor = neighbors[i];
-			if( ((neighbor['piece'] & COLOR) != (piece & COLOR)) //different color, & has higher precedence than !=
-				&& (!is_frozen(squareNum+neighbor['offset'])) //frozen pieces can't push
-				&& ((neighbor['piece'] & DECOLOR) > (piece & DECOLOR)) //must be a heavier piece
-			) {
-				return true;
-			}
-		}
-		return false;
-	}
-
-	//TEST THIS FUNCTION
-	function can_be_pulled(squareNum) {
-		var piece = board[squareNum];
-		if(piece === EMPTY) return false;
-		if(((piece & COLOR)>>3) == colorToMove) return false;
-		if(ongoingMove.length == 0) return false;
-		var prevStep = ongoingMove[ongoingMove.length-1];
-
-		if(prevStep['completedPush']) return false; //a piece that just pushed can't also pull
-
-		var prevSquareNum = prevStep['squareNum'];
-		var pullingPiece = prevStep['piece'];
-		if(!is_adjacent_to(squareNum, prevSquareNum)) return false;
-		if((pullingPiece & DECOLOR) == (piece & DECOLOR)) return false; //this check could be better?
-		return (pullingPiece & DECOLOR) > (piece & DECOLOR);
-	}
-
-	//NEEDS SO MUCH TESTING!!!!!
-	function generate_moves() {
-		var moves = [];
-		var uniquePositions = {};
-
-		function dls(depth) {
-			if(depth === 0) return;
-			var stack = generate_steps();
-			for(var i=0;i<stack.length;i++) {
-				var s = stack[i]['string'];
-				var a = add_step(s);
-				if(!a) {  //We should remove this later since this should never happen
-					console.log("/???");
-					console.log(ascii());
-					console.log(s);
-					console.log('=========');
-				}
-				if(can_complete_move()) {
-					moves.push(ongoingMove.slice());
-				}
-				dls(depth-1);
-				undo_step();
-			}
-		}
-
-		dls(stepsLeft);
-		return moves;
-	}
-
-	//returns all possible steps from current position
-	function generate_steps() {
-		var steps = [];
-		for(var square in SQUARES) {
-			var sqNum = SQUARES[square];
-			steps = steps.concat(generate_steps_for_piece_on_square(sqNum));
-		}
-		return steps;
-	}
-
-	//NO ERROR CHECKING!!!
-	function setup(setupString) {
-		var stepStrsList = setupString.split(' ');
-
-		var stepList = [];
-		stepStrsList.forEach(function(stepString) {
-			var piece = PIECES.indexOf(stepString.charAt(0));
-			var location = stepString.substring(1,3);
-
-			stepList.push({string:stepString}); //need to make adding pieces correspond to the step object
-
-			board[SQUARES[location]] = piece;
-		});
-		moveHistory.push(stepList);
-	}
-
-	//eventually, since we will need to call generate_moves at the beginning
-	//of every move, we can skip some of the checking and just add steps if its
-	//in the list of possible moves after splitting the string to a step obj
-
-	//also need better support for using the step obj
-
-	//returns a 'stepresult' = {success: t/f, stepsLeft: 0-3, step: stepobj}
-	function add_step(stepString) {
-		var piece = PIECES.indexOf(stepString.charAt(0));
-		var location = stepString.charAt(1)+stepString.charAt(2);
-		var direction = stepString.charAt(3);
-
-		//we already implicitly add the trap step, so trying to add it in later would be an error
-		//since we would try to remove the piece twice
-		//however this would create bad things where we try to remove invalid traps
-		//eventually, we should have a separate function addstepwithouttraps or something
-		//to better fit this
-		//or maybe require an explicit step to remove from traps where the only step possible
-		//is to x the trapped piece
-		if(direction === 'x') return {success:true};
-
-		if(!stepsLeft) return {success:false, stepsLeft: stepsLeft};
-
-		var squareNum = SQUARES[location];
-		//var stepObj = {piece:piece,squareNum:squareNum,direction:direction,string:stepString};
-		stepObj = ArimaaStep(piece, squareNum, direction);
-
-		if(piece === GRABBIT && direction === 's') return {success:false, stepsLeft: stepsLeft};
-		if(piece === SRABBIT && direction === 'n') return {success:false, stepsLeft: stepsLeft};
-
-		if(ongoingMove.length) {
-			var prevStep = ongoingMove[ongoingMove.length-1];
-			if(prevStep['push']) {
-				if(prevStep['squareNum'] == squareNum+DIRECTIONS[direction] &&
-					((piece & COLOR) >> 3) == colorToMove &&
-					(piece & DECOLOR) > (prevStep['piece'] & DECOLOR)) {
-					stepObj['completedPush'] = true;
-				}
-				else {
-					return {success:false, stepsLeft: stepsLeft};
-				}
-			}
-		}
-
-		//do this to prevent rebasing moves onto a changed board state
-		if(stepStack.length > 0) {
-			var s = stepStack.pop();
-			if(s.string !== stepString) {
-				stepStack = [];
-			}
-		}
-
-		var p = get_piece_on_square(squareNum);
-		if(p !== piece) return {success:false, stepsLeft: stepsLeft};
-
-		if(direction === 'x') {
-			//CHECK IF WE ACTUALLY SHOULD REMOVE THIS PIECE LATER
-			remove_piece_from_square(squareNum);
-			return {success:true, stepsLeft: stepsLeft, step: stepObj};
-		}
-
-		var nextSquare = squareNum+DIRECTIONS[direction];
-		//trying to move off the board or into occupied territory
-		if(  (nextSquare & 0x88) != 0  ||  board[nextSquare] !== EMPTY )
-		{
-			return {success:false, stepsLeft: stepsLeft};
-		}
-
-		//diff color
-		if(((piece & COLOR) >> 3) != colorToMove) {
-			if(can_be_pulled(squareNum)) {
-				//do nothing
-			} else if(can_be_pushed(squareNum)) {
-				stepObj.push = true;
-			} else {
-				return {success:false, stepsLeft: stepsLeft};
-			}
-		}
-
-		remove_piece_from_square(squareNum);
-		place_piece(p, nextSquare);
-
-		ongoingMove.push(stepObj);
-
-		//CHECK TRAPS HERE!!!!
-		remove_trapped();
-		stepsLeft -= 1;
-		return {success:true, stepsLeft: stepsLeft, step: stepObj};
-	}
-
-	//currently assumes valid square
-
-	//generate steps actually doesn't add special flags (push, pull, completedPush)
-	function generate_steps_for_piece_on_square(squareNum) {
-		var piece = board[squareNum];
-		var steps = [];
-		if(piece === EMPTY || stepsLeft === 0) {
-			return steps;
-		}
-
-		var prevStep = null;
-		if(ongoingMove.length > 0) {
-			prevStep = ongoingMove[ongoingMove.length-1];
-			//ignore captures
-			if(prevStep.direction === 'x') {
-				prevStep = ongoingMove[ongoingMove.length-2];
-			}
-
-		}
-
-		var pieceName = PIECES.charAt(piece);
-		var location = square_name(squareNum);
-
-		//actually it might make more sense to add a 'push' object to a step object
-		if(prevStep != null && prevStep['push']) {
-			if(is_adjacent_to(squareNum, prevStep['squareNum'])) {
-				if((piece & DECOLOR) > (prevStep['piece'] & DECOLOR)) {
-					var dir = DIRECTIONS[prevStep['squareNum']-squareNum];
-					//steps.push({piece:piece,squareNum:squareNum,direction:dir,string:pieceName+location+dir});//need a better way to get the dircetion
-					steps.push(ArimaaStep(piece, squareNum, dir));
-				}
-			}
-			return steps;
-		}
-
-		//later iterate over the directions
-		//same color
-		if((piece & COLOR) >> 3 == colorToMove && !is_frozen(squareNum)) {
-			if ((((squareNum + DIRECTIONS.NORTH) & 0x88) === 0) && (board[squareNum+DIRECTIONS.NORTH] === EMPTY) && piece !== SRABBIT)
-				steps.push(ArimaaStep(piece, squareNum, 'n'));
-				//steps.push({piece:piece,squareNum:squareNum,direction:'n',string:pieceName+location+'n'});
-			if ((((squareNum + DIRECTIONS.SOUTH) & 0x88) === 0) && (board[squareNum+DIRECTIONS.SOUTH] === EMPTY) && piece !== GRABBIT)
-				steps.push(ArimaaStep(piece, squareNum, 's'));
-				//steps.push({piece:piece,squareNum:squareNum,direction:'s',string:pieceName+location+'s'});
-			if ((((squareNum + DIRECTIONS.EAST) & 0x88) === 0) && (board[squareNum+DIRECTIONS.EAST] === EMPTY))
-				steps.push(ArimaaStep(piece, squareNum, 'e'));
-				//steps.push({piece:piece,squareNum:squareNum,direction:'e',string:pieceName+location+'e'});
-			if ((((squareNum + DIRECTIONS.WEST) & 0x88) === 0) && (board[squareNum+DIRECTIONS.WEST] === EMPTY))
-				steps.push(ArimaaStep(piece, squareNum, 'w'));
-				//steps.push({piece:piece,squareNum:squareNum,direction:'w',string:pieceName+location+'w'});
-		} else { //enemy piece
-			if(can_be_pushed(squareNum) && stepsLeft > 1) {
-				if ((((squareNum + DIRECTIONS.NORTH) & 0x88) === 0) && (board[squareNum+DIRECTIONS.NORTH] === EMPTY))
-					steps.push(ArimaaStep(piece, squareNum, 'n'));
-					//steps.push({piece:piece,squareNum:squareNum,direction:'n',string:pieceName+location+'n'});
-				if ((((squareNum + DIRECTIONS.SOUTH) & 0x88) === 0) && (board[squareNum+DIRECTIONS.SOUTH] === EMPTY))
-					steps.push(ArimaaStep(piece, squareNum, 's'));
-					//steps.push({piece:piece,squareNum:squareNum,direction:'s',string:pieceName+location+'s'});
-				if ((((squareNum + DIRECTIONS.EAST) & 0x88) === 0) && (board[squareNum+DIRECTIONS.EAST] === EMPTY))
-					steps.push(ArimaaStep(piece, squareNum, 'e'));
-					//steps.push({piece:piece,squareNum:squareNum,direction:'e',string:pieceName+location+'e'});
-				if ((((squareNum + DIRECTIONS.WEST) & 0x88) === 0) && (board[squareNum+DIRECTIONS.WEST] === EMPTY))
-					steps.push(ArimaaStep(piece, squareNum, 'w'));
-					//steps.push({piece:piece,squareNum:squareNum,direction:'w',string:pieceName+location+'w'});
-			} else if(can_be_pulled(squareNum)) { //use else if to prevent adding duplicate step
-				var dir = DIRECTIONS[prevStep['squareNum']-squareNum];
-				//steps.push({piece:piece,squareNum:squareNum,direction:dir,string:pieceName+location+dir});
-				steps.push(ArimaaStep(piece, squareNum, dir));
-			}
-		}
-		return steps;
-	}
-
-	function place_piece(piece, squareNum) {
-		board[squareNum] = piece;
-		return true;
-	}
-
-	//returns the piece removed
-	//returns false for invalid square and EMPTY for empty square
-	function remove_piece_from_square(squareNum) {
-		if(squareNum & 0x88) {return false;}
-		var p = get_piece_on_square(squareNum);
-		board[squareNum] = EMPTY;
-		return p;
-	}
-
-	//supports short fens generated by http://arimaa.com/arimaa/notconv/old/boardtools.php
-	//example: http://arimaa.com/arimaa/notconv/old/boardimg.php?orient=s&size=500&imgtype=jpeg&ranks=1rr1r1rr/1d3c/3c//1H1r1Ehd/1M1e2DC/RRrRRDRR/2hR1R
-	//should only be called at the beginning
-	function parse_fen(fen) {
-		var b = new Array(128);
-		for(var i=0;i<128;i++) {b[i] = 0;}
-		if(fen.charAt(0) == '/') {
-			fen = '/'+fen;
-		}
-		if(fen.charAt(fen.length-1) == '/') {
-			fen += '/';
-		}
-		while(fen.indexOf('//') != -1) {
-			fen = fen.replace('//','/8/');
-		}
-
-		var i=0;
-		var index=0;
-		while(i<64 && index < fen.length) {
-			var x = i % 8;
-			var y = Math.floor(i/8);
-			var c = fen.charAt(index);
-
-			index++;
-
-			var p = PIECES.indexOf(c);
-			var n = '12345678'.indexOf(c);
-
-			if(c == '/') {
-				i = Math.floor((i-1)/8)*8+8;
-			} else if(p != -1) {
-				b[16*y+x] = p;
-				i++;
-			} else if(n != -1) {
-				i+=n+1;
-			}
-		}
-		board = b;
-		return b;
-	}
-
-	function generate_fen() {
-		var empty = 0;
-		var fen = '';
-		for (var i = SQUARES.a8; i <= SQUARES.h1; i++) {
-			if (board[i] === EMPTY) {
-				empty++;
-			} else {
-				if (empty > 0) {
-					fen += empty;
-					empty = 0;
-				}
-				var piece = board[i];
-				fen += PIECES.charAt(piece);
-			}
-			if ((i + 1) & 0x88) {
-				if (empty > 0) {
-					fen += empty;
-				}
-				if (i !== SQUARES.h1) {
-					fen += '/';
-				}
-				empty = 0;
-				i += 8;
-			}
-		}
-		return fen;
-	}
-
-	//TEST THIS!!!
-	function is_goal() {
-		var gGoal = false;
-		for (var ix = 0x00; ix < 0x08; ix++) {
-			if (board[ix] == GRABBIT) { gGoal = true; break }
-		}
-		var sGoal = false;
-		for (var ix = 0x70; ix < 0x78; ix++) {
-			if (board[ix] == SRABBIT) { sGoal = true; break }
-		}
-		if (gGoal || sGoal) {
-			if (colorToMove == SILVER) { //reversed since we check at the beginning of each halfmove for the player who just completed the turn
-				if (sGoal) { return -1 } else { return 1 }
-			} else {
-				if (gGoal) { return 1 } else { return -1 }
-			}
-		} else {
-			return 0;
-		}
-	}
-
-	//TEST THIS TOO!!!
-	//also make it less ugly
-	function is_elimination() {
-		var myRabbitCount = 0;
-		var oppRabbitCount = 0;
-		for(var sq in SQUARES) {
-			var sqNum = SQUARES[sq];
-			var piece = get_piece_on_square(sqNum);
-			if(piece === GRABBIT) {
-				if(colorToMove === GOLD) {
-					oppRabbitCount++;
-				} else {
-					myRabbitCount++;
-				}
-			} else if(piece === SRABBIT) {
-				if(colorToMove === GOLD) {
-					myRabbitCount++;
-				} else {
-					oppRabbitCount++;
-				}
-			}
-		}
-		if(oppRabbitCount === 0) return 1;
-		if(myRabbitCount === 0) return -1;
-		return 0;
-	}
-
-  //no checks for self-immobilization as stated in rules
-	function is_immobilization() {
-		if(generate_steps().length == 0) return 1;
-		return 0;
-	}
-
-	//IMPLEMENT THIS AT SOME POINT!!!!!!!
-	function is_repetiton() {
-
-	}
-
-	/*
-		FROM arimaa.com
-		The order of checking for win/lose conditions is as follows assuming player A just made the move and player B now needs to move:
-		Check if a rabbit of player A reached goal. If so player A wins.
-		Check if a rabbit of player B reached goal. If so player B wins.
-		Check if player B lost all rabbits. If so player A wins.
-		Check if player A lost all rabbits. If so player B wins.
-		Check if player B has no possible move (all pieces are frozen or have no place to move). If so player A wins.
-		Check if the only moves player B has are 3rd time repetitions. If so player A wins.
-	*/
-
-
-	//0 is no victory, 1 is victory, -1 is loss
-	//TODO: Implement no moves available b/c 3-fold repetiton check
-	//Maybe change result to color????
-	function check_victory() {
-		var goal = is_goal();
-		if(goal !== 0) {
-			return {result:goal,reason:'g'}
-		}
-		var elim = is_elimination();
-		if(elim !== 0) {
-			return {result:elim,reason:'e'}
-		}
-		var imm = is_immobilization();
-		if(imm !== 0) {
-			return {result:imm,reason:'m'}
-		}
-		//IMPLEMENT REPETITION CHECK!!!
-		return {result:0};
-	}
-
-	function get_piece_on_square(squareNum) {
-		if(squareNum & 0x88) return false;
-		return board[squareNum];
-	}
-
-	function ascii() {
-		var s = ' +-----------------+\n';
-		var row = "87654321";
-		var file = "abcdefgh";
-		for(var i=0;i<8;i++) {
-			s += row[i] + "| ";
-			for(var j=0;j<8;j++) {
-				var sq = file[j] + row[i];
-				s += PIECES.charAt(get_piece_on_square(SQUARES[sq]));
-				s += " ";
-			}
-			s += "|\n";
-		}
-		s += ' +-----------------+\n';
-		s += '   a b c d e f g h\n';
-		return s;
-	}
-
-	function get_move_list_string() {
-		var s = '';
-
-		for(var i=0;i<moveHistory.length;i++) {
-			s += 1+Math.floor(i/2);
-			if(i%2) {
-				s += "s ";
-			} else {
-				s += "g ";
-			}
-			var move = moveHistory[i];
-			for(var j=0;j<move.length;j++) {
-				var step = move[j];
-				s += step['string'];
-			}
-			s += "\n";
-		}
-		return s;
-	}
-
-	return {
-		PIECES: Piece,
-		SQUARES: SQUARES,
-
-		is_goal: function() {
-			return is_goal();
-		},
-
-		is_frozen: function(square) {
-			return is_frozen(square);
-		},
-
-		//TEST THIS LOLOLOLOL
-		is_empty: function(square) {
-			return this.get_piece_on_square(square) === EMPTY;
-		},
-
-		//Ra1 Rb1 ...
-		setup_gold: function(setupString) {
-			setup(setupString);
-		},
-
-		setup_silver: function(setupString) {
-			setup(setupString);
-		},
-
-		//this is ugly!!
-		add_move_string: function(moveString) {
-			var stepsList = moveString.split(' ');
-
-			if(moveHistory.length === 0) return setup(moveString);
-			else if(moveHistory.length === 1) return setup(moveString);
-			else return add_move(stepsList);
-		},
-
-		//move is a list of step strings
-		add_move: function(move) {
-			return add_move(move);
-		},
-
-		add_step: function(stepString) {
-			return add_step(stepString);
-		},
-
-		undo_step: function() {
-			return undo_step();
-		},
-
-		redo_step: function() {
-			return redo_step();
-		},
-
-		undo_ongoing_move: function() {
-			return undo_ongoing_move();
-		},
-
-		redo_ongoing_move: function() {
-			return redo_ongoing_move();
-		},
-
-		get_ongoing_move: function() {
-			return ongoingMove;
-		},
-
-		get_ongoing_move_string: function() {
-			return ongoingMove.map(function(m) {return m.string;}).join(' ');
-		},
-
-		complete_move: function() {
-			return complete_move();
-		},
-
-		//note: currently, you can add more steps after victory,
-		//which allows you to un-win
-		get_victory: function() {
-			return get_victory();
-		},
-
-		//probably should rename one of these functions
-		//don't use this anymore, set position in options
-		/*
-		set_position: function(fen) {
-			return parse_fen(fen);
-		},*/
-
-
-		//probably rename this later too
-		get_fen: function() {
-			return generate_fen();
-		},
-
-		get_move_list: function() {
-			return moveHistory;
-		},
-
-		get_move_list_string: function() {
-			return get_move_list_string();
-		},
-
-		can_be_pushed: function(square) {
-			var squareNum = SQUARES[square];
-			return can_be_pushed(squareNum);
-		},
-
-		//TEST THIS!!!!
-		get_turn_name: function() {
-			var c = halfmoveNumber % 2 ? 's' : 'g';
-			return (1+Math.floor(halfmoveNumber/2)) + c; //casting
-		},
-
-		get_halfmove_number: function() {
-			return halfmoveNumber;
-		},
-
-		generate_moves: function() {
-			return generate_moves();
-		},
-
-		generate_moves_strings: function() {
-			var moves = generate_moves();
-			var moveStrings = [];
-			for(var i=0;i<moves.length;i++) {
-				var move = moves[i];
-				//console.log(move);
-				var current_move_string = [];
-				for(var j=0;j<move.length;j++) {
-					var s = move[j];
-					current_move_string.push(s['string'])
-				}
-				moveStrings.push(current_move_string);
-			}
-			return moveStrings;
-		},
-
-		generate_steps: function() {
-			return generate_steps();
-		},
-
-		generate_steps_strings: function() {
-			var stepStrings = [];
-			var steps = generate_steps();
-			for(var i=0;i<steps.length;i++) {
-				var step = steps[i];
-				stepStrings.push(step['string']);
-			}
-			return stepStrings;
-		},
-
-		generate_steps_for_piece_on_square: function(square) {
-			var squareNum = SQUARES[square];
-			return generate_steps_for_piece_on_square(squareNum);
-		},
-
-		get_piece_on_square: function(square) {
-			var squareNum = SQUARES[square];
-			return get_piece_on_square(squareNum);
-		},
-
-		place_piece: function(piece, square) {
-			if(!(square in SQUARES)) return false;
-			if(piece == " ") return false;
-			if(PIECES.indexOf(piece) == -1) return false;
-			if(board[SQUARES[square]]) return false;
-			return place_piece(piece, SQUARES[square]);
-		},
-
-		square_name: function(squareNum) {
-			if(squareNum & 0x88) return "";
-			return square_name(squareNum);
-		},
-
-		ascii: function() {
-			return ascii();
-		},
-
-		log_ascii: function() {
-			console.log(ascii());
-		},
-
-		clear: function() {
-			return null;
-		},
-
-		//DEBUGGING USE ONLY!!!!!!!!!!
-		log_locals: function() {
-			console.log("board:\n",board.toString()); //use toString to prevent node from putting 1 entry per line
-			console.log("board history:\n",boardHistory);
-			console.log("move history:\n", moveHistory);
-			console.log("ongoing move:\n",ongoingMove);
-			console.log("halfmove num ",halfmoveNumber);
-			console.log("steps left ",stepsLeft);
-			console.log("color to move",colorToMove);
-		}
-	};
-=======
    };
 
   const TRAPS = {
@@ -1104,7 +153,7 @@
 
   function redo_step() {
     if(stepStack.length === 0) return null;
-    return add_step(stepStack.pop()['string']);
+    return add_step(stepStack[stepStack.length-1].string).step; //we actually pop the step in the add_step function
   }
 
   function undo_ongoing_move() {
@@ -1479,7 +528,7 @@
         steps.push(ArimaaStep(piece, squareNum, 'w'));
         //steps.push({piece:piece,squareNum:squareNum,direction:'w',string:pieceName+location+'w'});
     } else { //enemy piece
-      if(can_be_pushed(squareNum)) {
+      if(can_be_pushed(squareNum) && stepsLeft > 1) {
         if ((((squareNum + DIRECTIONS.NORTH) & 0x88) === 0) && (board[squareNum+DIRECTIONS.NORTH] === EMPTY))
           steps.push(ArimaaStep(piece, squareNum, 'n'));
           //steps.push({piece:piece,squareNum:squareNum,direction:'n',string:pieceName+location+'n'});
@@ -1685,7 +734,7 @@
     if(board[squareNum] === EMPTY) return NULL_COLOR;
     return (board[squareNum] & COLOR);
   }
-          
+
 
   function ascii() {
     var s = ' +-----------------+\n';
@@ -1821,6 +870,14 @@
       return can_be_pushed(squareNum);
     },
 
+    get_ongoing_move: function() {
+			return ongoingMove;
+		},
+
+		get_ongoing_move_string: function() {
+			return ongoingMove.map(function(m) {return m.string;}).join(' ');
+		},
+
     //TODO TEST THIS!!!!
     get_turn_name: function() {
       var c = halfmoveNumber % 2 ? 's' : 'g';
@@ -1901,6 +958,7 @@
       console.log(ascii());
     },
 
+    //TODO: Implement this
     clear: function() {
       return null;
     },
@@ -1916,7 +974,6 @@
       console.log("color to move",colorToMove);
     }
   };
->>>>>>> d9f76e7c
 };
 
 module.exports = Arimaa;