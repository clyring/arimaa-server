--- conflicted
+++ resolved
@@ -12,11 +12,10 @@
     contentType: 'application/json; charset=utf-8',
     data: JSON.stringify(data),
     success: function(received, textStatus, xhr) {
-<<<<<<< HEAD
-      if(PRINT_DATA) { console.log("url: " + url + "\ndata: " + JSON.stringify(data) + "\nreceived: ", received);}
-=======
-      if(PRINT_DATA) { console.log("timestamp: " + Date.now() + "\nurl: " + url + "\ndata: " + data + "\nreceived: ", received);}
->>>>>>> 32b24aa2
+
+      if(PRINT_DATA) {
+        console.log("timestamp: " + Date.now() + "\nurl: " + url + "\ndata: " + data + "\nreceived: ", received);
+      }
 
       if('error' in received) {
         error(received);
@@ -128,7 +127,7 @@
   getNotifications: function(username, success, error) {
     GET('/api/accounts/' + username + '/' + UserStore.siteAuthToken() + "/notifications", {}, success, error);
   },
-  
+
   createGame: function(options, success, error) {
     console.log('creating game ',options);
     POST('/api/games/actions/create', options, success, error);
