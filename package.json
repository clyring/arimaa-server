{
  "name": "arimaa-frontend",
  "version": "0.0.1",
  "description": "Frontend for playarimaa.org",
  "main": "index.js",
  "scripts": {
    "test": "echo \"Error: no test specified\" && exit 1"
  },
  "repository": {
    "type": "git",
    "url": "https://github.com/lightvector/arimaa-server.git"
  },
  "keywords": [
    "arimaa"
  ],
  "author": "Aaron Zhou",
  "license": "ISC",
  "bugs": {
    "url": "https://github.com/lightvector/arimaa-server/issues"
  },
  "homepage": "https://github.com/lightvector/arimaa-server",
  "devDependencies": {
    "browserify": "^10.2.4",
    "event-stream": "^3.3.1",
    "gulp": "^3.9.0",
    "gulp-jade": "^1.0.1",
    "gulp-rename": "^1.2.2",
    "gulp-sass": "^2.0.3",
    "gulp-streamify": "0.0.5",
    "gulp-uglify": "^1.2.0",
    "gulp-util": "^3.0.6",
    "jquery": "^2.1.4",
    "react-cookie": "^0.2.5",
    "reactify": "^1.1.1",
    "uglify-js": "^2.4.23",
    "vinyl-source-stream": "^1.1.0",
    "watchify": "^3.2.3"
  },
  "dependencies": {
    "es6-shim": "^0.33.0",
    "flux": "^2.0.1",
    "history": "^1.13.0",
    "keymirror": "~0.1.0",
    "object-assign": "^1.0.0",
<<<<<<< HEAD
    "react": "^0.13.3",
    "react-router": "^1.0.0-rc4"
=======
    "react": "^0.14.0"
>>>>>>> 66f7d77a
  }
}<|MERGE_RESOLUTION|>--- conflicted
+++ resolved
@@ -42,11 +42,7 @@
     "history": "^1.13.0",
     "keymirror": "~0.1.0",
     "object-assign": "^1.0.0",
-<<<<<<< HEAD
-    "react": "^0.13.3",
-    "react-router": "^1.0.0-rc4"
-=======
+    "react-router": "^1.0.0-rc4",
     "react": "^0.14.0"
->>>>>>> 66f7d77a
   }
 }