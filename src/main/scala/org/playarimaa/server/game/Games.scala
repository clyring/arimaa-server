package org.playarimaa.server.game
import scala.concurrent.{ExecutionContext, Future, Promise, future}
import scala.concurrent.duration.{DurationInt, DurationDouble}
import scala.language.postfixOps
import scala.util.{Try, Success, Failure}
import slick.driver.H2Driver.api._
import slick.lifted.{Query,PrimaryKey,ProvenShape}
import org.slf4j.{Logger, LoggerFactory}
import org.playarimaa.server.CommonTypes._
import org.playarimaa.server.Timestamp
import org.playarimaa.server.Timestamp.Timestamp
import org.playarimaa.server.RandGen
import org.playarimaa.server.LoginTracker
import org.playarimaa.server.Utils._
import org.playarimaa.board.{Player,GOLD,SILV}
import org.playarimaa.board.{Board,Game,Notation,StandardNotation,GameType}
import akka.actor.{Scheduler,Cancellable}
import akka.pattern.{after}


object Games {
  //Time out users from games if they don't heartbeat at least this often
<<<<<<< HEAD
=======
  //TODO revert back to 15s after developing js heartbeats
>>>>>>> 85c01617
  val INACTIVITY_TIMEOUT = 3600.0
  //How often to check all timeouts
  val TIMEOUT_CHECK_PERIOD = 3.0
  val TIMEOUT_CHECK_PERIOD_IF_ERROR = 60.0

  //Default and max timeout for "get" function
  val GET_DEFAULT_TIMEOUT = 15.0
  val GET_MAX_TIMEOUT = 120.0

  //Clean up a game with no creator after this many seconds if there is nobody in it
  val NO_CREATOR_GAME_CLEANUP_AGE = 600.0

  //Default value and cap on games returned in one search query
  val DEFAULT_SEARCH_LIMIT = 50
  val MAX_SEARCH_LIMIT = 1000

  //Sequence number that game starts on
  val INITIAL_SEQUENCE = 0L

  val gameTable = TableQuery[GameTable]
  val movesTable = TableQuery[MovesTable]


  case class GetMetadata(
    meta: GameMetadata,
    openGameData: Option[OpenGames.GetData],
    activeGameData: Option[ActiveGames.GetData]
  )
  case class GetData(
    meta: GetMetadata,
    moves: Vector[MoveInfo],
    sequence: Option[Long]
  )

  case class SearchParams(
    open: Boolean,
    active: Boolean,
    rated: Option[Boolean],
    postal: Option[Boolean],
    gameType: Option[String],

    usersInclude: Option[Set[Username]],
    gUser: Option[Username],
    sUser: Option[Username],
    creator: Option[Username],
    creatorNot: Option[Username],

    minTime: Option[Timestamp],
    maxTime: Option[Timestamp],

    limit: Option[Int]
  ) {
    def getLimit = math.min(Games.MAX_SEARCH_LIMIT, math.max(0,limit.getOrElse(Games.DEFAULT_SEARCH_LIMIT)))
  }
}

class Games(val db: Database, val parentLogins: LoginTracker, val scheduler: Scheduler, val serverInstanceID: Long)(implicit ec: ExecutionContext) {

  //Properties/invariants maintained by the implementation of this and of OpenGames and ActiveGames:
  //1. Every game is either open or is recorded in the database (or both)
  //2. If a game is neither active nor open, it cannot become active directly, it must be opened first
  //   (and there is no point during the transition open -> active where a game will appear to be not active yet but also no longer open)

  private val openGames = new OpenGames(db,parentLogins,serverInstanceID)
  private val activeGames = new ActiveGames(db,scheduler,serverInstanceID)
  val logger =  LoggerFactory.getLogger(getClass)

  //TODO upon creation, should we load interrupted games from the DB and start them?
  //Maybe only if they're postal games (some heuristic based on tc?). Do we want to credit any time for them?

  //Begin timeout loop on initialization
  checkTimeoutLoop()

  def createStandardGame(
    creator: Username,
    siteAuth: SiteAuth,
    tc: TimeControl,
    rated: Boolean,
    gUser: Option[Username],
    sUser: Option[Username]
  ): Future[(GameID,GameAuth)] = {
    openGames.reserveNewGameID.map { id =>
      val gameAuth = openGames.createStandardGame(id,creator,siteAuth,tc,rated,gUser,sUser)
      (id,gameAuth)
    }
  }

  def createHandicapGame(
    creator: Username,
    siteAuth: SiteAuth,
    gTC: TimeControl,
    sTC: TimeControl,
    gUser: Option[Username],
    sUser: Option[Username]
  ): Future[(GameID,GameAuth)] = {
    openGames.reserveNewGameID.map { id =>
      val gameAuth = openGames.createHandicapGame(id,creator,siteAuth,gTC,sTC,gUser,sUser)
      (id,gameAuth)
    }
  }

  /* Reopen a game that has no winner if the game has any of the specified ending reasons */
  def reopenUnfinishedGame(id: GameID, allowedReasons: Set[EndingReason]): Future[Unit] = {
    //Checking open and then active in this order is important, taking advantage of property #2 above
    //to make sure that no game with this slips through our check due to a race
    if(!openGames.reserveGameID(id))
      Future.failed(new Exception("Could not reserve game id, game with this id already open"))
    else if(activeGames.hasGame(id)) {
      openGames.releaseGameID(id)
      Future.failed(new Exception("Game already active with this id"))
    }
    else
      openGames.reopenUnfinishedGame(id,allowedReasons)
  }

  /* Returns true if there is any open, active, or finished game with this id */
  def gameExists(id: GameID): Future[Boolean] = {
    if(openGames.gameExists(id) || activeGames.gameExists(id))
      Future.successful(true)
    else
      //TODO cache this to avoid banging on the database all the time?
      GameUtils.gameExists(db,id)
  }

  /* Applies the effect of heartbeat/login timeouts to all open and active games */
  private def applyLoginTimeouts(): Unit = {
    openGames.applyLoginTimeouts()
    activeGames.applyLoginTimeouts()
  }

  private def checkTimeoutLoop(): Unit = {
    //This shouldn't normally throw an exception, but in case it does, we don't want to kill the loop,
    //so we instead catch the exception and log it.
    val nextDelay =
      Try(applyLoginTimeouts()) match {
        case Failure(exn) =>
          logger.error("Error in checkTimeoutLoop from applyLoginTimeouts: " + exn)
          Games.TIMEOUT_CHECK_PERIOD_IF_ERROR
      case Success(()) =>
          Games.TIMEOUT_CHECK_PERIOD
      }
    try {
      scheduler.scheduleOnce(nextDelay seconds) { checkTimeoutLoop() }
    }
    catch {
      //Thrown when the actorsystem shuts down, ignore
      case _ : IllegalStateException => ()
    }
  }

  private def tryOpenAndActive[T](id: GameID)(f: OpenGames => Option[Try[T]])(g: ActiveGames => Option[Try[T]]): Try[T] = {
    None.orElse {
      f(openGames)
    }.orElse {
      g(activeGames)
    } match {
      case None => Failure(new Exception("No open or active game with the given id."))
      case Some(x) => x
    }
  }

  /* Attempt to join an open or active game with the specified id */
  def join(user: Username, siteAuth: SiteAuth, id: GameID): Try[GameAuth] = {
    tryOpenAndActive(id)(_.join(user,siteAuth,id))(_.join(user,siteAuth,id))
  }

  /* Attempt to heartbeat an open or active game with the specified id */
  def heartbeat(id: GameID, gameAuth: GameAuth): Try[Unit] = {
    tryOpenAndActive(id)(_.heartbeat(id,gameAuth))(_.heartbeat(id,gameAuth))
  }

  /* Attempt to leave an open or active game with the specified id */
  def leave(id: GameID, gameAuth: GameAuth): Try[Unit] = {
    tryOpenAndActive(id)(_.leave(id,gameAuth))(_.leave(id,gameAuth))
  }

  /* Accept the joining of a given opponent and starts the game if necessary */
  def accept(id: GameID, gameAuth: GameAuth, opponent: Username): Try[Unit] = {
    openGames.accept(id,gameAuth,opponent).map { successResult =>
      successResult match {
        case None => ()
        case Some(initData) =>
          //Schedule a game to be started, but don't wait on it
          activeGames.addGame(initData).onComplete { result =>
            //Now that the game is active (or failed to start), clear out the open game.
            openGames.clearStartedGame(id)
          }
      }
    }
  }

  /* Decline the joining of a given opponent */
  def decline(id: GameID, gameAuth: GameAuth, opponent: Username): Try[Unit] = {
    openGames.decline(id,gameAuth,opponent)
  }

  /* Resign a game */
  def resign(id: GameID, gameAuth: GameAuth): Try[Unit] = {
    activeGames.resign(id,gameAuth)
  }

  /* Make a move in a game */
  def move(id: GameID, gameAuth: GameAuth, moveStr: String, plyNum: Int): Try[Unit] = {
    activeGames.move(id,gameAuth, moveStr, plyNum: Int)
  }

  /* Get the full state of a game */
  def get(id: GameID, minSequence: Option[Long], timeout: Double): Future[Games.GetData] = {
    val timeoutFut = minSequence.map { _ =>
      after(timeout seconds,scheduler)(Future.failed(new Exception("Future timed out!")))
    }
    def loop: Future[Games.GetData] = {
      if(timeoutFut.exists(_.isCompleted))
        throw new Exception("Done")
      openGames.get(id,minSequence) match {
        case Some(Right(data)) => Future.successful(data)
        case Some(Left(fut)) => fut.flatMap { case () => loop }
        case None =>
          activeGames.get(id,minSequence) match {
            case Some(Right(data)) => Future.successful(data)
            case Some(Left(fut)) => fut.flatMap { case () => loop }
            case None =>
              GameUtils.loadMetaFromDB(db,id).flatMap { meta =>
                GameUtils.loadMovesFromDB(db,id).map { moves =>
                  Games.GetData(
                    meta = Games.GetMetadata(
                      meta = meta,
                      openGameData = None,
                      activeGameData = None
                    ),
                    moves = moves,
                    sequence = None
                  )
                }
              }
          }
      }
    }
    timeoutFut match {
      case None => loop
      case Some(timeoutFut) =>
        Future.firstCompletedOf(Seq(timeoutFut,loop))
    }
  }

  /* Get only the metadata associated with a game */
  def getMetadata(id: GameID): Future[Games.GetMetadata] = {
    openGames.getMetadata(id) match {
      case Some(data) => Future.successful(data)
      case None =>
        activeGames.getMetadata(id) match {
          case Some(data) => Future.successful(data)
          case None =>
            GameUtils.loadMetaFromDB(db,id).map { meta =>
              Games.GetMetadata(
                meta = meta,
                openGameData = None,
                activeGameData = None
              )
            }
        }
    }
  }


  def searchMetadata(searchParams: Games.SearchParams): Future[List[Games.GetMetadata]] = {
    if(!searchParams.open && (searchParams.creator.nonEmpty || searchParams.creatorNot.nonEmpty))
      Future.failed(new Exception("Specified \"creator\" or \"creatorNot\" without specifying \"open\" in search query"))
    else
      (searchParams.open, searchParams.active) match {
        case (true,true) => Future.failed(new Exception("Specified both \"open\" and \"active\" in search query"))
        case (true,false) => Future.successful(openGames.searchMetadata(searchParams))
        case (false,true) => Future.successful(activeGames.searchMetadata(searchParams))
        case (false,false) =>
          GameUtils.searchDB(db, searchParams, serverInstanceID).map { metas =>
            metas.map { meta =>
              Games.GetMetadata(
                meta = meta,
                openGameData = None,
                activeGameData = None
              )
            }
          }
      }
  }
}

object OpenGames {
  case class GetData(
    creator: Option[Username],
    joined: Set[Username],
    users: PlayerArray[Option[Username]],
    accepted: Map[Username,Username], //TODO use this in output
    creationTime: Timestamp
  )
}

class OpenGames(val db: Database, val parentLogins: LoginTracker, val serverInstanceID: Long)(implicit ec: ExecutionContext) {

  case class OpenGameData(
    val meta: GameMetadata,
    val moves: Vector[MoveInfo],
    val users: PlayerArray[Option[Username]],
    val creator: Option[Username],
    val creationTime: Timestamp,
    val logins: LoginTracker,
    //A map indicating who has accepted to play who
    var accepted: Map[Username,Username],
    //A flag indicating that this game has been started and will imminently be removed
    var starting: Boolean,

    //Fulfilled and replaced on each update - this is the mechanism by which queries can block and wait for chat activity
    var sequencePromise: Promise[Unit],
    var sequence: Long
  ) {
    //Updates the sequence number and trigger anyone who was waiting on this game state to be updated
    def advanceSequence(): Unit = {
      sequence = sequence + 1
      sequencePromise.success(())
      sequencePromise = Promise()
    }

    //Unaccepts anyone who is logged out at the time of this function call
    def filterAcceptedByLogins(): Unit = {
      accepted = accepted.filter { case (user1,user2) =>
        logins.isUserLoggedIn(user1) && !logins.isUserLoggedIn(user2)
      }
    }

    def doTimeouts(now: Timestamp): Unit = {
      val loggedOut = logins.doTimeouts(now)
      filterAcceptedByLogins()
      if(loggedOut.nonEmpty)
        advanceSequence()
    }
  }


  //All open games are listed in this map, and NOT in the database, unless the game
  //is currently in the process of being started and therefore entered into the database.
  private var openGames: Map[GameID,OpenGameData] = Map()
  //For synchronization - to make sure we don't open two games with the same id
  //Reserving an id prevents new games from being opened OR started that have this id.
  private var reservedGameIDs: Set[GameID] = Set()

  /* Returns true if there is an open game with this id */
  def gameExists(id: GameID): Boolean = this.synchronized {
    openGames.contains(id)
  }

  /* Try to reserve a game id for a game that is about to be opened, so that nothing else attempts
   * to open a game with this id in the meantime.
   * Returns true and reserves if the id is not already reserved and there is no open game with this id.
   * Returns false otherwise without reserving anything. */
  def reserveGameID(id: GameID): Boolean = this.synchronized {
    if(reservedGameIDs.contains(id) || openGames.contains(id))
      false
    else {
      reservedGameIDs = reservedGameIDs + id
      true
    }
  }

  def releaseGameID(id: GameID): Unit = this.synchronized {
    assert(reservedGameIDs.contains(id))
    reservedGameIDs = reservedGameIDs - id
  }

  /* Same as [reserveGameID] but creates a new id that doesn't collide with anything else */
  def reserveNewGameID: Future[GameID] = {
    val id = RandGen.genGameID
    if(!reserveGameID(id))
      reserveNewGameID
    else {
      doesCollide(id).resultFlatMap { result =>
        result match {
          case Failure(exn) =>
            releaseGameID(id)
            throw exn
          case Success(collides) =>
            if(collides) {
              releaseGameID(id)
              reserveNewGameID
            }
            else
              Future.successful(id)
        }
      }
    }
  }

  /* Returns true asynchronously if this id collides with any existing game in the database or any open game */
  private def doesCollide(id: GameID): Future[Boolean] = {
    this.synchronized {
      assert(reservedGameIDs.contains(id))
      if(openGames.contains(id))
        return Future.successful(true)
    }
    //Otherwise, query the database to check if we've used it for an older game
    val query: Rep[Int] = Games.gameTable.filter(_.id === id).length
    db.run(query.result).map { count => count != 0 }
  }

  /* Creates a new game and joins the game with the creator, unreserving the id after the game is created */
  private def createGame(
    reservedID: GameID,
    creator: Username,
    siteAuth: SiteAuth,
    tcs: PlayerArray[TimeControl],
    users: PlayerArray[Option[Username]],
    rated: Boolean,
    gameType: GameType
  ): GameAuth = this.synchronized {
    assert(reservedGameIDs.contains(reservedID))
    val now = Timestamp.get
    val meta = GameMetadata(
      id = reservedID,
      numPly = 0,
      startTime = None,
      users = users.map(_.getOrElse("")),
      tcs = tcs,
      rated = rated,
      postal = tcs.exists(_.isPostal),
      gameType = gameType,
      tags = List(),
      result = GameUtils.unfinishedResult(now),
      position = (new Board()).toStandardString,
      serverInstanceID = serverInstanceID
    )
    val game = OpenGameData(
      meta = meta,
      moves = Vector(),
      users = users,
      creator = Some(creator),
      creationTime = now,
      logins = new LoginTracker(Some(parentLogins),Games.INACTIVITY_TIMEOUT),
      accepted = Map(),
      starting = false,
      sequencePromise = Promise(),
      sequence = Games.INITIAL_SEQUENCE
    )
    val gameAuth = game.logins.login(creator,now,Some(siteAuth))
    openGames = openGames + (reservedID -> game)
    releaseGameID(reservedID)
    gameAuth
  }

  def createStandardGame(
    reservedID: GameID,
    creator: Username,
    siteAuth: SiteAuth,
    tc: TimeControl,
    rated: Boolean,
    gUser: Option[Username],
    sUser: Option[Username]
  ): GameAuth = {
    val users = PlayerArray(gold = gUser, silv = sUser)
    createGame(reservedID, creator, siteAuth, PlayerArray(gold = tc, silv = tc), users, rated, GameType.STANDARD)
  }

  def createHandicapGame(
    reservedID: GameID,
    creator: Username,
    siteAuth: SiteAuth,
    gTC: TimeControl,
    sTC: TimeControl,
    gUser: Option[Username],
    sUser: Option[Username]
  ): GameAuth = {
    val users = PlayerArray(gold = gUser, silv = sUser)
    createGame(reservedID, creator, siteAuth, PlayerArray(gold = gTC, silv = sTC), users, rated = false, GameType.HANDICAP)
  }

  /* Reopens an existing winnerless game if it has one of the specified reasons, unreserving the id regardless of success or failure */
  def reopenUnfinishedGame(reservedID: GameID, allowedReasons: Set[EndingReason]): Future[Unit] = {
    //Load any existing metadata and moves for the game.
    val result =
      GameUtils.loadMetaFromDB(db,reservedID).flatMap { meta =>
        GameUtils.loadMovesFromDB(db,reservedID).map { moves =>
          this.synchronized {
            assert(reservedGameIDs.contains(reservedID))
            assert(!openGames.contains(reservedID))
            if(meta.result.winner.nonEmpty)
              throw new Exception("Game has a winner already")
            if(!allowedReasons.contains(meta.result.reason))
              throw new Exception("Game cannot be restarted because it ended for reason " + meta.result.reason)
            val now = Timestamp.get
            val newMeta = meta.copy(
              result = GameUtils.unfinishedResult(now),
              serverInstanceID = serverInstanceID
            )
            val game = OpenGameData (
              meta = newMeta,
              moves = moves,
              users = meta.users.map(Some(_)),
              creator = None,
              creationTime = now,
              logins = new LoginTracker(Some(parentLogins),Games.INACTIVITY_TIMEOUT),
              accepted = Map(),
              starting = false,
              sequencePromise = Promise(),
              sequence = Games.INITIAL_SEQUENCE
            )
            openGames = openGames + (reservedID -> game)
          }
        }
      }
    result.resultMap { result =>
      releaseGameID(reservedID)
      result match {
        case Failure(exn) => throw exn
        case Success(()) => ()
      }
    }
  }

  /* Applies the effect of heartbeat timeouts to all open games */
  def applyLoginTimeouts(): Unit = this.synchronized {
    val now = Timestamp.get
    openGames = openGames.filter { case (id,game) =>
      //Log out any individual users who have been inactive
      game.doTimeouts(now)
      //Should we keep this game around, or clean it up it due to timeouts?
      val shouldKeep =
        //If this game is starting right now with the current players, then don't clean up the game
        if(game.starting)
          true
        else {
          game.creator match {
            //No creator - keep the game if anyone is joined or the game is young
            case None =>
              game.logins.isAnyoneLoggedIn ||
              now <= game.logins.lastActiveTime + Games.NO_CREATOR_GAME_CLEANUP_AGE
            //A user created this game - keep it if the user is joined
            case Some(creator) =>
              game.logins.isUserLoggedIn(creator)
          }
        }
      //Trigger anyone waiting if we're about to clean up this game
      if(!shouldKeep)
        game.advanceSequence()
      shouldKeep
    }
  }

  /* Attempt to join an open game with the specified id.
   * Returns None if there was no game, Some(Failure(...)) if there was but it failed, and Some(Success(...)) on success.
   */
  def join(user: Username, siteAuth: SiteAuth, id: GameID): Option[Try[GameAuth]] = this.synchronized {
    openGames.get(id).map { game =>
      //If the game has fixed users specified, then only those users can join
      if(game.users.forAll(_.nonEmpty) && game.users.forAll(_ != Some(user)))
        Failure(new Exception("Not one of the players of this game."))
      else {
        val now = Timestamp.get
        game.doTimeouts(now)
        val gameAuth = game.logins.login(user,now,Some(siteAuth))
        game.advanceSequence()
        Success(gameAuth)
      }
    }
  }

  /* Returns None if there was no game, Some(Failure(...)) if there was but it the user was not logged in or [f] failed, and
   * Some(Success(...)) otherwise.
   * In the case that the user is logged in, heartbeats the user.
   */
  private def ifLoggedInOpt[T](id: GameID, gameAuth: GameAuth)(f: (Username,OpenGameData) => Try[T]): Option[Try[T]] = {
    openGames.get(id).map { game =>
      val now = Timestamp.get
      game.doTimeouts(now)
      game.logins.heartbeatAuth(gameAuth,now) match {
        case None => Failure(new Exception("Not joined or timed out with the open game with this id."))
        case Some(user) => f(user,game)
      }
    }
  }

  /* Returns Failure(...) if there was no game or the user was not logged in or [f] failed, Success(...) otherwise.
   * In the case that the user is logged in, heartbeats the user.
   */
  private def ifLoggedIn[T](id: GameID, gameAuth: GameAuth)(f: (Username,OpenGameData) => Try[T]): Try[T] = {
    ifLoggedInOpt(id,gameAuth)(f).getOrElse(Failure(new Exception("No open game with the given id.")))
  }

  /* Attempt to heartbeat an open game with the specified id
   * Returns None if there was no game, Some(Failure(...)) if there was but it failed, and Some(Success(...)) on success.
   */
  def heartbeat(id: GameID, gameAuth: GameAuth): Option[Try[Unit]] = this.synchronized {
    ifLoggedInOpt(id,gameAuth) { case _ => Success(()) }
  }

  /* Attempt to leave an open game with the specified id
   * Returns None if there was no game, Some(Failure(...)) if there was but it failed, and Some(Success(...)) on success.
   */
  def leave(id: GameID, gameAuth: GameAuth): Option[Try[Unit]] = this.synchronized {
    ifLoggedInOpt(id,gameAuth) { case (user,game) =>
      val now = Timestamp.get
      game.logins.logout(user,gameAuth,now)
      game.filterAcceptedByLogins()
      game.advanceSequence()
      Success(())
    }
  }

  /* Accept the joining of a given opponent and flags an open game as starting with that opponent
   * Returns Failure(...) on failure and Success(None) if acceptance was processed but the game should not begin yet.
   * Returns Success(Some(...)) if a game should begin, and flags the game as starting.
   *
   * NOTE: In the event that a game should begin, one must call [clearStartedGame] after the newly active game is inserted into
   * the database (or otherwise on failure of the game to start for other reasons).
   */
  def accept(id: GameID, gameAuth: GameAuth, opponent: Username): Try[Option[ActiveGames.InitData]] = this.synchronized {
    ifLoggedIn(id,gameAuth) { case (user,game) =>
      //Do nothing if the game is already starting
      if(game.starting)
        Failure(new Exception("Game already starting"))
      else {
        game.accepted = game.accepted + (user -> opponent)
        game.advanceSequence()

        val shouldBegin = game.creator match {
          case None => game.accepted.get(user) == Some(opponent) && game.accepted.get(opponent) == Some(user)
          case Some(creator) => user == creator
        }
        if(!shouldBegin)
          Success(None)
        else {
          def otherUser(u: Username): Username = if(u == user) opponent else user
          //Fill in players based on acceptance, randomizing if necessary
          val (gUser,sUser) = (game.users(GOLD), game.users(SILV)) match {
            case (Some(gUser), Some(sUser)) => (gUser,sUser)
            case (None, Some(sUser)) => (otherUser(sUser),sUser)
            case (Some(gUser), None) => (gUser,otherUser(gUser))
            case (None, None) =>
              if(RandGen.genBoolean)
                (user,opponent)
              else
                (opponent,user)
          }
          val users: PlayerArray[Username] = PlayerArray(gold = gUser, silv = sUser)

          //Flag the game as starting
          game.starting = true
          Success(Some(ActiveGames.InitData(game.meta, game.moves, game.logins, users, game.sequence)))
        }
      }
    }
  }

  /* Decline the joining of a given opponent. */
  def decline(id: GameID, gameAuth: GameAuth, opponent: Username): Try[Unit] = this.synchronized {
    ifLoggedIn(id,gameAuth) { case (user,game) =>
      if(game.starting)
        Failure(new Exception("Game already starting"))
      else if(game.creator != Some(user))
        Failure(new Exception("Not the creator of the game."))
      else {
        val now = Timestamp.get
        //TODO should this be distingushed somehow from a timeout for the declined?
        game.logins.logoutUser(opponent,now)
        game.filterAcceptedByLogins()
        game.advanceSequence()
        Success(())
      }
    }
  }

  /* Remove from open games a game that was flagged as started by a call to [accept].
   * Do NOT call this function before inserting the game into the database, to preserve the invariant
   * that every game always is either open or recorded in the database.
   */
  def clearStartedGame(id: GameID): Unit = this.synchronized {
    val game = openGames.get(id)
    assert(game.exists(_.starting))
    game.get.advanceSequence()
    openGames = openGames - id
  }

  private def metadataOfGame(game: OpenGameData): Games.GetMetadata = {
    Games.GetMetadata(
      meta = game.meta,
      openGameData = Some(OpenGames.GetData(
        creator = game.creator,
        joined = game.logins.usersLoggedIn,
        users = game.users,
        accepted = game.accepted,
        creationTime = game.creationTime
      )),
      activeGameData = None
    )
  }

  /* Returns None if there is no such game with this id,
   * Left(future) if the game exists but minSequence is not satisfied (with the future being determined
   *  at some future time, including but not necessarily only when minSequence is satisfied)
   * Right(state) otherwise. */
  def get(id: GameID, minSequence: Option[Long]): Option[Either[Future[Unit],Games.GetData]] = this.synchronized {
    openGames.get(id).map { game =>
      if(minSequence.exists(_ > game.sequence))
        Left(game.sequencePromise.future)
      else
        Right(Games.GetData(
          meta = metadataOfGame(game),
          moves = game.moves,
          sequence = Some(game.sequence)
        ))
    }
  }

  /* Get only the metadata associated with a game */
  def getMetadata(id: GameID): Option[Games.GetMetadata] = this.synchronized {
    openGames.get(id).map { game =>
      metadataOfGame(game)
    }
  }


  def searchMetadata(searchParams: Games.SearchParams): List[Games.GetMetadata] = this.synchronized {
    def matches(game: OpenGameData) = {
      searchParams.rated.forall(_ == game.meta.rated) &&
      searchParams.postal.forall(_ == game.meta.postal) &&
      searchParams.gameType.forall(_ == game.meta.gameType) &&
      searchParams.usersInclude.forall { set => set.forall { user => game.users.contains(Some(user)) } } &&
      searchParams.gUser.forall { gUser => game.users(GOLD) == Some(gUser) } &&
      searchParams.sUser.forall { sUser => game.users(SILV) == Some(sUser) } &&
      searchParams.creator.forall { _ == game.creator }
      searchParams.creatorNot.forall { _ != game.creator }
      searchParams.minTime.forall { game.creationTime >= _ }
      searchParams.maxTime.forall { game.creationTime <= _ }
    }
    openGames.values.filter(matches).map(metadataOfGame).
      toList.
      sortWith(_.openGameData.get.creationTime > _.openGameData.get.creationTime).
      take(searchParams.getLimit)
  }

  def hasGame(id: GameID): Boolean = this.synchronized {
    openGames.contains(id)
  }

}


object ActiveGames {
  case class InitData(
    meta: GameMetadata,
    moves: Vector[MoveInfo],
    logins: LoginTracker,
    users: PlayerArray[Username],
    sequence: Long
  )

  case class GetData(
    moveStartTime: Timestamp,
    timeSpent: Double,
    clockBeforeTurn: PlayerArray[Double],
    present: PlayerArray[Boolean]
  )
}


class ActiveGames(val db: Database, val scheduler: Scheduler, val serverInstanceID: Long) (implicit ec: ExecutionContext) {
  case class ActiveGameData(
    val logins: LoginTracker,
    val users: PlayerArray[Username],
    val initMeta: GameMetadata, //initial metadata as of game start
    val game: ActiveGame,

    //Fulfilled and replaced on each update - this is the mechanism by which queries can block and wait for chat activity
    var sequencePromise: Promise[Unit],
    var sequence: Long
  ) {
    //Updates the sequence number and trigger anyone who was waiting on this game state to be updated
    def advanceSequence(): Unit = {
      sequence = sequence + 1
      sequencePromise.success(())
      sequencePromise = Promise()
    }

    def doTimeouts(now: Timestamp): Unit = {
      val loggedOut = logins.doTimeouts(now)
      if(loggedOut.nonEmpty)
        advanceSequence()
    }
  }

  //All active games are in this map, and also any game in this map has an entry in the database
  private var activeGames: Map[GameID,ActiveGameData] = Map()
  val logger =  LoggerFactory.getLogger(getClass)

  /* Returns true if there is an active game with this id */
  def gameExists(id: GameID): Boolean = this.synchronized {
    activeGames.contains(id)
  }

  def addGame(data: ActiveGames.InitData): Future[Unit] = {
    val id = data.meta.id

    //Update metadata with new information
    var now = Timestamp.get
    var meta: GameMetadata = data.meta.copy(
      startTime = data.meta.startTime.orElse(Some(now)),
      users = data.users,
      result = data.meta.result.copy(endTime = now),
      serverInstanceID = serverInstanceID
    )

    //Add game to database
    val query: DBIO[Int] = Games.gameTable += meta
    db.run(query).map { case _ =>
      this.synchronized {
        now = Timestamp.get
        meta = meta.copy(
          result = meta.result.copy(
            endTime = now
          )
        )

        //On a game won by timeout, schedule applyLoginTimeouts to happen asynchronously
        //to report the change in the game back to users and clean up the game
        val onTimeout = { () =>
          scheduler.scheduleOnce(0 seconds) {
            applyLoginTimeouts()
          }
          ()
        }
        val game = ActiveGameData(
          logins = data.logins,
          users = data.users,
          initMeta = meta,
          //Note that this could raise an exception if the moves aren't legal somehow
          game = new ActiveGame(meta,data.moves,now,db,scheduler,onTimeout,logger),
          sequencePromise = Promise(),
          sequence = data.sequence
        )
        activeGames = activeGames + (id -> game)
      }
    }
  }

  /* Applies the effect of heartbeat timeouts to all active games.
   * Also cleans up games that have ended. */
  def applyLoginTimeouts(): Unit = this.synchronized {
    val now = Timestamp.get
    activeGames = activeGames.filter { case (id,game) =>
      game.doTimeouts(now)
      //Clean up games that have ended
      //TODO maybe add checking and logging for games that never get cleaned up because their db commits hang forever?
      if(game.game.canCleanup) {
        game.advanceSequence()
        false //filter out
      }
      else
        true //keep

    }
  }

  /* Attempt to join an active game with the specified id.
   * Returns None if there was no game, Some(Failure(...)) if there was but it failed, and Some(Success(...)) on success.
   */
  def join(user: Username, siteAuth: SiteAuth, id: GameID): Option[Try[GameAuth]] = this.synchronized {
    activeGames.get(id).map { game =>
      val now = Timestamp.get
      game.doTimeouts(now)
      if(!game.users.contains(user))
        Failure(new Exception("Not one of the players of this game."))
      else {
        val gameAuth = game.logins.login(user,now,Some(siteAuth))
        game.advanceSequence()
        Success(gameAuth)
      }
    }
  }

  /* Returns None if there was no game, Some(Failure(...)) if there was but it the user was not logged in or [f] failed, and
   * Some(Success(...)) otherwise.
   * In the case that the user is logged in, heartbeats the user.
   */
  private def ifLoggedInOpt[T](id: GameID, gameAuth: GameAuth)(f: (Username,ActiveGameData) => Try[T]): Option[Try[T]] = {
    activeGames.get(id).map { game =>
      val now = Timestamp.get
      game.doTimeouts(now)
      game.logins.heartbeatAuth(gameAuth,now) match {
        case None => Failure(new Exception("Not joined or timed out with the active game with this id."))
        case Some(user) =>
          if(!game.users.contains(user))
            Failure(new Exception("Not one of the players of this game."))
          else
            f(user,game)
      }
    }
  }

  /* Returns Failure(...) if there was no game or the user was not logged in or [f] failed, Success(...) otherwise.
   * In the case that the user is logged in, heartbeats the user.
   */
  private def ifLoggedIn[T](id: GameID, gameAuth: GameAuth)(f: (Username,ActiveGameData) => Try[T]): Try[T] = {
    ifLoggedInOpt(id,gameAuth)(f).getOrElse(Failure(new Exception("No active game with the given id.")))
  }

  /* Attempt to heartbeat an active game with the specified id
   * Returns None if there was no game, Some(Failure(...)) if there was but it failed, and Some(Success(...)) on success.
   */
  def heartbeat(id: GameID, gameAuth: GameAuth): Option[Try[Unit]] = this.synchronized {
    ifLoggedInOpt(id,gameAuth) { case _ => Success(()) }
  }

  /* Attempt to leave an active game with the specified id
   * Returns None if there was no game, Some(Failure(...)) if there was but it failed, and Some(Success(...)) on success.
   */
  def leave(id: GameID, gameAuth: GameAuth): Option[Try[Unit]] = this.synchronized {
    ifLoggedInOpt(id,gameAuth) { case (user,game) =>
      val now = Timestamp.get
      game.logins.logout(user,gameAuth,now)
      game.advanceSequence()
      Success(())
    }
  }

  private def lookupPlayer(game: ActiveGameData, user: Username): Player = {
    game.users.findPlayer(_ == user).get
  }

  /* Performs [f] not synchronized with the ActiveGames. */
  private def gameActionUnsynced[T](id: GameID, gameAuth: GameAuth)(f: (ActiveGame,Player) => Try[T]): Try[T] = {
    val result =
      this.synchronized {
        ifLoggedIn(id,gameAuth) { case (user,game) =>
          val player = lookupPlayer(game,user)
          Success((game,player))
        }
      }
    result.flatMap { case (game,player) =>
      f(game.game,player).map { x =>
        this.synchronized {
          game.advanceSequence()
        }
        x
      }
    }
  }

  /* Resign a game */
  def resign(id: GameID, gameAuth: GameAuth): Try[Unit] = {
    gameActionUnsynced(id,gameAuth) { case (game,player) =>
      game.resign(player)
    }
  }

  /* Make a move in a game */
  def move(id: GameID, gameAuth: GameAuth, moveStr: String, plyNum: Int): Try[Unit] = this.synchronized {
    gameActionUnsynced(id,gameAuth) { case (game,player) =>
      game.move(moveStr,player,plyNum)
    }
  }

  private def metadataAndMovesOfGame(game: ActiveGameData): (Games.GetMetadata, Vector[MoveInfo]) = {
    val present = game.users.map { user => game.logins.isUserLoggedIn(user) }
    val (meta,moves,activeGameData) = game.game.getActiveGetData(present)
    val gm = Games.GetMetadata(
      meta = meta,
      openGameData = None,
      //This will be None if the game is ended but is not yet cleaned up
      activeGameData = activeGameData
    )
    (gm,moves)
  }

  /* Returns None if there is no such game with this id,
   * Left(future) if the game exists but minSequence is not satisfied (with the future being determined
   *  at some future time, including but not necessarily only when minSequence is satisfied)
   * Right(state) otherwise. */
  def get(id: GameID, minSequence: Option[Long]): Option[Either[Future[Unit],Games.GetData]] = this.synchronized {
    activeGames.get(id).map { game =>
      if(minSequence.exists(_ > game.sequence))
        Left(game.sequencePromise.future)
      else {
        val present = game.users.map { user => game.logins.isUserLoggedIn(user) }
        val (meta,moves,activeGameData) = game.game.getActiveGetData(present)
        val gmeta = Games.GetMetadata(
          meta = meta,
          openGameData = None,
          //This will be None if the game is ended but is not yet cleaned up
          activeGameData = activeGameData
        )
        Right(Games.GetData(
          meta = gmeta,
          moves = moves,
          //Only provide the sequence number if the game is still going
          sequence = activeGameData.map { case _ => game.sequence }
        ))
      }
    }
  }

  private def metadataOfGame(game: ActiveGameData): Games.GetMetadata = {
    val present = game.users.map { user => game.logins.isUserLoggedIn(user) }
    val (meta,_,activeGameData) = game.game.getActiveGetData(present)
    Games.GetMetadata(
      meta = meta,
      openGameData = None,
      //This will be None if the game is ended but is not yet cleaned up
      activeGameData = activeGameData
    )
  }

  /* Get only the metadata associated with a game */
  def getMetadata(id: GameID): Option[Games.GetMetadata] = this.synchronized {
    activeGames.get(id).map { game =>
      metadataOfGame(game)
    }
  }


  def searchMetadata(searchParams: Games.SearchParams): List[Games.GetMetadata] = this.synchronized {
    def matches(game: ActiveGameData) = {
      searchParams.rated.forall(_ == game.initMeta.rated) &&
      searchParams.postal.forall(_ == game.initMeta.postal) &&
      searchParams.gameType.forall(_ == game.initMeta.gameType) &&
      searchParams.usersInclude.forall { set => set.forall { user => game.users.contains(user) } } &&
      searchParams.gUser.forall { gUser => game.users(GOLD) == gUser } &&
      searchParams.sUser.forall { sUser => game.users(SILV) == sUser }
      searchParams.minTime.forall { game.initMeta.startTime.get >= _ }
      searchParams.maxTime.forall { game.initMeta.startTime.get <= _ }
    }
    activeGames.values.filter(matches).map(metadataOfGame).
      toList.
      sortWith(_.meta.startTime.get > _.meta.startTime.get).
      take(searchParams.getLimit)
  }

  def hasGame(id: GameID): Boolean = this.synchronized {
    activeGames.contains(id)
  }

}

/* All the non-login-related state for a single active game. */
class ActiveGame(
  private var meta: GameMetadata,
  private var moves: Vector[MoveInfo],
  val initNow: Timestamp,
  val db: Database,
  val scheduler: Scheduler,
  val onTimeout: (() => Unit),
  val logger: Logger //borrows a logger so that we don't create a new one on every game
)(implicit ec: ExecutionContext) {
  val notation: Notation = StandardNotation

  //Time of the start of the current move
  private var moveStartTime: Timestamp = initNow
  //Time left for each player before the start of this turn
  private var clockBeforeTurn: PlayerArray[Double] =
    meta.tcs.mapi { case (player,tc) => GameUtils.computeTimeLeft(tc,moves,player) }
  //The game object itself
  private var game: Game = GameUtils.initGameFromMoves(moves,notation,meta.gameType)

  //Synchronization and tracking state ------------------------------------------------------

  //The number of moves we've sent to be written to the database
  private var movesWritten: Int = moves.length
  //The last timeout event we've scheduled to happen
  private var timeoutEvent: Option[Cancellable] = None
  //Future that represent the finishing of writing metadata and moves to the DB
  private var metaSaveFinished: Future[Unit] = Future.successful(())
  private var moveSaveFinished: Future[Unit] = Future.successful(())

  scheduleNextTimeout(initNow)

  def getActiveGetData(present: PlayerArray[Boolean]): (GameMetadata,Vector[MoveInfo],Option[ActiveGames.GetData]) = this.synchronized {
    val activeGetData =
      if(gameOver)
        None
      else
        Some(ActiveGames.GetData(
          moveStartTime = moveStartTime,
          timeSpent = Timestamp.get - moveStartTime,
          clockBeforeTurn = clockBeforeTurn,
          present = present
        ))
    (meta,moves,activeGetData)
  }

  def getNextPlayer: Player = GameUtils.nextPlayer(meta.numPly)

  def saveMetaToDB(): Unit = this.synchronized {
    val metaToSave = meta
    metaSaveFinished = metaSaveFinished.resultMap { _ =>
      val query: DBIO[Int] = Games.gameTable.filter(_.id === metaToSave.id).update(metaToSave)
      db.run(query).resultMap { result =>
        result match {
          case Failure(exn) =>
            logger.error("Error saving game metadata to db: " + exn)
          case Success(numRowsUpdated) =>
            if(numRowsUpdated != 1)
              logger.error("Error saving game metadata to db, " + numRowsUpdated + " row updated when only 1 expected")
        }
      }
    }
  }

  def saveMovesToDB(): Unit = this.synchronized {
    if(movesWritten < moves.length) {
      val newMoves = moves.slice(movesWritten,moves.length)
      movesWritten = moves.length
      moveSaveFinished = moveSaveFinished.resultMap { _ =>
        val query: DBIO[Option[Int]] = Games.movesTable ++= newMoves
        db.run(query).resultMap { result =>
          result match {
            case Failure(exn) =>
              logger.error("Error saving game moves to db: " + exn)
            case Success(None) =>
              logger.error("Error saving game moves to db, no rows inserted")
            case Success(Some(numRowsInserted)) =>
              if(numRowsInserted <= 0)
                logger.error("Error saving game moves to db, " + numRowsInserted + " rows inserted when >= 1 expected")
          }
        }
      }
    }
  }

  def gameOver: Boolean = this.synchronized {
    meta.result.winner.nonEmpty
  }

  def canCleanup: Boolean = this.synchronized {
    gameOver && metaSaveFinished.isCompleted && moveSaveFinished.isCompleted
  }

  private def declareWinner(player: Player, reason: EndingReason, now: Timestamp): Unit = this.synchronized {
    meta = meta.copy(result = GameResult(winner = Some(player), reason = reason, endTime = now))
    timeoutEvent.foreach(_.cancel)
    saveMetaToDB()
  }

  private def scheduleNextTimeout(now: Timestamp): Unit = this.synchronized {
    timeoutEvent.foreach(_.cancel)
    val player = getNextPlayer
    val tc = meta.tcs(player)
    val timeSpent = now - moveStartTime
    val secondsUntilTimeout = tc.timeLeftUntilTimeout(clockBeforeTurn(player), timeSpent, meta.numPly)
    val plyNum = meta.numPly
    timeoutEvent = Some(scheduler.scheduleOnce(secondsUntilTimeout seconds) {
      if(meta.numPly == plyNum)
        doLoseByTimeout(Timestamp.get)
    })
  }

  /* Directly set the game result for a timeout, unless the game is already ended for another reason. */
  private def doLoseByTimeout(now: Timestamp): Unit = this.synchronized {
    if(!gameOver) {
      declareWinner(getNextPlayer.flip, EndingReason.TIME, now)
      onTimeout()
    }
  }

  /* Returns true if a timeout occured and sets the game result */
  private def tryLoseByTimeout(clock: Double, timeSpent: Double, now: Timestamp): Boolean = this.synchronized {
    val player = getNextPlayer
    val tc = meta.tcs(player)
    if(tc.isOutOfTime(clock, timeSpent)) {
      doLoseByTimeout(now)
      true
    }
    else
      false
  }

  /* Returns the current value of the player's clock and the time spent this turn so far */
  private def clockAndSpent(now: Timestamp): (Double,Double) = this.synchronized {
    val player = getNextPlayer
    val tc = meta.tcs(player)
    val timeSpent = now - moveStartTime
    val clock = tc.clockAfterTurn(clockBeforeTurn(player), timeSpent, meta.numPly)
    (clock,timeSpent)
  }

  def resign(player: Player): Try[Unit] = this.synchronized {
    if(gameOver)
      Failure(new Exception("Game is over"))
    else {
      val now = Timestamp.get
      val (clock,timeSpent) = clockAndSpent(now)
      if(tryLoseByTimeout(clock,timeSpent,now))
        Failure(new Exception("Game is over"))
      else {
        declareWinner(player.flip, EndingReason.RESIGNATION, now)
        Success(())
      }
    }
  }

  def move(moveStr: String, player: Player, plyNum: Int): Try[Unit] = this.synchronized {
    if(gameOver)
      Failure(new Exception("Game is over"))
    else if(player != getNextPlayer)
      Failure(new Exception("Tried to make move for " + player + " but current turn is " + notation.turnString(meta.numPly)))
    else if(plyNum != meta.numPly)
      Failure(new Exception("Tried to make move for turn " + notation.turnString(plyNum) + " but current turn is " + notation.turnString(meta.numPly)))
    else {
      game.parseAndMakeMove(moveStr, notation).flatMap { newGame =>
        val now = Timestamp.get
        val (clock,timeSpent) = clockAndSpent(now)
        if(tryLoseByTimeout(clock,timeSpent,now))
          Failure(new Exception("Game is over"))
        else {
          meta = meta.copy(
            numPly = plyNum + 1,
            result = meta.result.copy(endTime = now),
            position = newGame.currentBoardString
          )
          moves = moves :+ MoveInfo(
            gameID = meta.id,
            ply = plyNum,
            move = moveStr,
            time = now,
            start = moveStartTime
          )
          moveStartTime = now
          clockBeforeTurn = clockBeforeTurn + (player -> clock)
          game = newGame

          saveMetaToDB()
          saveMovesToDB()

          game.winner match {
            case None => ()
            case Some((winner,why)) =>
              val reason = why match {
                case Game.GOAL => EndingReason.GOAL
                case Game.ELIMINATION => EndingReason.ELIMINATION
                case Game.IMMOBILIZATION => EndingReason.IMMOBILIZATION
              }
              declareWinner(winner, reason, now)
          }
          Success(())
        }
      }
    }
  }

}




object GameUtils {

  /* Compute the amount of time on a player clock given the move history of the game */
  def computeTimeLeft(tc: TimeControl, moves: Seq[MoveInfo], player: Player): Double = {
    val timeUsageHistory =
      moves.zipWithIndex
        .filter{ case (x,i) => (i % 2 == 0) == (player == GOLD) }
        .map(_._1)
        .map(info => info.time - info.start)
    tc.clockFromHistory(timeUsageHistory)
  }

  /* Initialize a game from the given move history list */
  def initGameFromMoves(moves: Seq[MoveInfo], notation: Notation, gameType: GameType): Game = {
    var game = new Game(gameType)
    moves.foreach { move =>
      game = game.parseAndMakeMove(move.move, notation).get
    }
    game
  }

  /* Returns true if this game exists in the database */
  def gameExists(db: Database, id: GameID)(implicit ec: ExecutionContext): Future[Boolean] = {
    val query: Rep[Boolean] = Games.gameTable.filter(_.id === id).exists
    db.run(query.result).map { x => !x }
  }

  /* Load the metadata for a game from the database */
  def loadMetaFromDB(db: Database, id: GameID)(implicit ec: ExecutionContext): Future[GameMetadata] = {
    val query: Rep[Seq[GameMetadata]] = Games.gameTable.filter(_.id === id)
    db.run(query.result).map(_.toList).map { metas =>
      metas match {
        case Nil => throw new Exception("No game found with the given id")
        case _ :: _ :: _ => throw new Exception("More than one game with the given id")
        case meta :: Nil => meta
      }
    }
  }

  /* Load all existing moves for a game from the database */
  def loadMovesFromDB(db: Database, id: GameID)(implicit ec: ExecutionContext): Future[Vector[MoveInfo]] = {
    val query: Rep[Seq[MoveInfo]] = Games.movesTable.filter(_.gameID === id).sortBy(_.ply)
    db.run(query.result).map(_.toVector)
  }

  def searchDB(db: Database, searchParams: Games.SearchParams, serverInstanceID: Long)(implicit ec: ExecutionContext): Future[List[GameMetadata]] = {
    var query = Games.gameTable.filter(_.numPly === 5)
    searchParams.rated.foreach { rated => query = query.filter(_.rated === rated) }
    searchParams.postal.foreach { postal => query = query.filter(_.postal === postal) }
    searchParams.gameType.foreach { gameType => query = query.filter(_.gameType === gameType) }
    searchParams.usersInclude.foreach { set => set.foreach { user => query = query.filter { row => (row.gUser === user) || (row.sUser === user) } } }
    searchParams.gUser.foreach { gUser => query = query.filter(_.gUser === gUser) }
    searchParams.sUser.foreach { sUser => query = query.filter(_.sUser === sUser) }
    searchParams.minTime.foreach { minTime => query = query.filter(_.endTime >= minTime) }
    searchParams.maxTime.foreach { maxTime => query = query.filter(_.endTime <= maxTime) }
    //Filter out games that are active right now. Games active right now are present in the database with ending
    //reason interrupted but were created with this server instance
    query = query.filter { row => row.reason === EndingReason.INTERRUPTED.toString } .filter { row => row.serverInstanceID === serverInstanceID }
    //Reverse chronological sort
    query = query.sortBy(_.endTime.desc)
    //Limit the size of the query results
    val final_query = query.take(math.min(Games.MAX_SEARCH_LIMIT, searchParams.limit.getOrElse(Games.DEFAULT_SEARCH_LIMIT)))
    db.run(query.result).map(_.toList)
  }

  /* The next player to play, based on the number of half-moves played */
  def nextPlayer(numPly: Int): Player = {
    if(numPly % 2 == 0)
      GOLD
    else
      SILV
  }

  /* The game result entered into the database for any unfinished game so that in case the
   * server goes down, any game active at that time appears this way without a winner. */
  def unfinishedResult(now: Timestamp): GameResult =
    GameResult(
      winner = None,
      reason = EndingReason.INTERRUPTED,
      endTime = now
    )
}

case class GameMetadata(
  id: GameID,
  numPly: Int,
  startTime: Option[Timestamp],
  users: PlayerArray[Username],
  tcs: PlayerArray[TimeControl],
  rated: Boolean,
  postal: Boolean,
  gameType: GameType,
  tags: List[String],
  result: GameResult,
  position: String,
  serverInstanceID: Long
)

case class MoveInfo(
  gameID: GameID,
  ply: Int,
  move: String,
  time: Double,
  start: Double
)

class MovesTable(tag: Tag) extends Table[MoveInfo](tag, "movesTable") {
  def gameID : Rep[GameID] = column[GameID]("gameID")
  def ply : Rep[Int] = column[Int]("ply")
  def move : Rep[String] = column[String]("move")
  def time : Rep[Timestamp] = column[Timestamp]("time")
  def start : Rep[Timestamp] = column[Timestamp]("start")

  def * : ProvenShape[MoveInfo] = (gameID, ply, move, time, start) <> (MoveInfo.tupled, MoveInfo.unapply)

  def pk : PrimaryKey = primaryKey("pk_gameID_ply", (gameID, ply))
}

class GameTable(tag: Tag) extends Table[GameMetadata](tag, "gameTable") {
  def id : Rep[GameID] = column[GameID]("id", O.PrimaryKey)
  def numPly : Rep[Int] = column[Int]("numPly")
  def startTime : Rep[Option[Timestamp]] = column[Option[Timestamp]]("startTime")
  def gUser : Rep[Username] = column[Username]("gUser")
  def sUser : Rep[Username] = column[Username]("sUser")

  //TODO should these be doubles?
  def gInitialTime : Rep[Int] = column[Int]("gInitialTime")
  def gIncrement : Rep[Int] = column[Int]("gIncrement")
  def gDelay : Rep[Int] = column[Int]("gDelay")
  def gMaxReserve : Rep[Option[Int]] = column[Option[Int]]("gMaxReserve")
  def gMaxMoveTime : Rep[Option[Int]] = column[Option[Int]]("gMaxMoveTime")
  def gOvertimeAfter : Rep[Option[Int]] = column[Option[Int]]("gOvertimeAfter")

  def sInitialTime : Rep[Int] = column[Int]("sInitialTime")
  def sIncrement : Rep[Int] = column[Int]("sIncrement")
  def sDelay : Rep[Int] = column[Int]("sDelay")
  def sMaxReserve : Rep[Option[Int]] = column[Option[Int]]("sMaxReserve")
  def sMaxMoveTime : Rep[Option[Int]] = column[Option[Int]]("sMaxMoveTime")
  def sOvertimeAfter : Rep[Option[Int]] = column[Option[Int]]("sOvertimeAfter")

  def rated : Rep[Boolean] = column[Boolean]("rated")
  def postal : Rep[Boolean] = column[Boolean]("postal")
  def gameType : Rep[String] = column[String]("gameType")
  def tags : Rep[List[String]] = column[List[String]]("tags")

  def winner : Rep[Option[Player]] = column[Option[Player]]("winner")
  def reason : Rep[String] = column[String]("reason")
  def endTime : Rep[Timestamp] = column[Timestamp]("endTime")

  def position : Rep[String] = column[String]("position")
  def serverInstanceID: Rep[Long] = column[Long]("serverInstanceID")

  implicit val listStringMapper = MappedColumnType.base[List[String], String] (
    { list => list.mkString(",") },
    { str => str.split(",").toList }
  )
  implicit val playerMapper = MappedColumnType.base[Player, String] (
    { player => player.toString },
    { str => Player.ofString(str).get }
  )
  implicit val endingReasonMapper = MappedColumnType.base[EndingReason, String] (
    { reason => reason.toString },
    { str => EndingReason.ofString(str).get }
  )
  // implicit val gameTypeMapper = MappedColumnType.base[GameType, String] (
  //   { gt => gt.toString },
  //   { str => GameType.ofString(str).get }
  // )

  def * : ProvenShape[GameMetadata] = (
    //Define database projection shape
    id,numPly,startTime,gUser,sUser,
    (gInitialTime,gIncrement,gDelay,gMaxReserve,gMaxMoveTime,gOvertimeAfter),
    (sInitialTime,sIncrement,sDelay,sMaxReserve,sMaxMoveTime,sOvertimeAfter),
    rated,postal,gameType,tags,
    (winner,reason,endTime),
    position,
    serverInstanceID
  ).shaped <> (
    //Database shape -> Scala object
    { case (id,numPly,startTime,gUser,sUser,gTC,sTC,rated,postal,gameType,tags,(winner,reason,endTime),position,serverInstanceID) =>
      GameMetadata(id,numPly,startTime,
        PlayerArray(gold = gUser, silv = sUser),
        PlayerArray(
          gold = (TimeControl.apply _).tupled.apply(gTC),
          silv = (TimeControl.apply _).tupled.apply(sTC)
        ),
        rated,postal,GameType.ofString(gameType).get,tags,
        GameResult.tupled.apply((winner,EndingReason.ofString(reason).get,endTime)),
        position,
        serverInstanceID
      )
    },
    //Scala object -> Database shape
    { g: GameMetadata =>
      Some((
        g.id,g.numPly,g.startTime,g.users(GOLD),g.users(SILV),
        TimeControl.unapply(g.tcs(GOLD)).get,
        TimeControl.unapply(g.tcs(SILV)).get,
        g.rated,g.postal,g.gameType.toString,g.tags,
        (g.result.winner,g.result.reason.toString,g.result.endTime),
        g.position,
        g.serverInstanceID
      ))
    }
  )
}<|MERGE_RESOLUTION|>--- conflicted
+++ resolved
@@ -20,10 +20,7 @@
 
 object Games {
   //Time out users from games if they don't heartbeat at least this often
-<<<<<<< HEAD
-=======
   //TODO revert back to 15s after developing js heartbeats
->>>>>>> 85c01617
   val INACTIVITY_TIMEOUT = 3600.0
   //How often to check all timeouts
   val TIMEOUT_CHECK_PERIOD = 3.0
