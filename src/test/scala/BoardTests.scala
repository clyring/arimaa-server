--- conflicted
+++ resolved
@@ -108,7 +108,6 @@
     assert(Board.SIZE <= 9)
   }
 
-<<<<<<< HEAD
   "Location" should "detect traps correctly" in {
     Location.ofString("c3").map(x => x.isTrap).get should be (true)
     Location.ofString("c6").map(x => x.isTrap).get should be (true)
@@ -123,7 +122,8 @@
     Location.ofString("c4").map(x => x.isTrap).get should be (false)
     Location.ofString("b3").map(x => x.isTrap).get should be (false)
     Location.ofString("d3").map(x => x.isTrap).get should be (false)
-=======
+  }
+
   it should "detect out of bounds correctly" in {
     Board.isOutOfBounds(Location(0,0)) should be (false)
     Board.isOutOfBounds(Location(0,7)) should be (false)
@@ -134,6 +134,6 @@
     Board.isOutOfBounds(Location(0,-1)) should be (true)
     Board.isOutOfBounds(Location(8,0)) should be (true)
     Board.isOutOfBounds(Location(0,8)) should be (true)
->>>>>>> bc8c73e7
+
   }
 }